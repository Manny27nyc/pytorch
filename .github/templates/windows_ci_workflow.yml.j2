--- conflicted
+++ resolved
@@ -3,6 +3,20 @@
 {%- set squid_proxy    = "http://internal-tf-lb-20210727220640487900000002-835786077.us-east-1.elb.amazonaws.com:3128" -%}
 {# squid_no_proxy is a list of common set of fixed domains or IPs that we don't need to proxy. See https://docs.aws.amazon.com/AmazonECS/latest/developerguide/http_proxy_config.html#windows-proxy #}
 {%- set squid_no_proxy = "localhost,127.0.0.1,amazonaws.com,s3.amazonaws.com,169.254.169.254,169.254.170.2,/var/run/docker.sock" -%}
+
+{%- macro wait_and_kill_ssh() -%}
+      - name: Wait until all sessions have drained
+        shell: powershell
+        if: always()
+        timeout-minutes: 120
+        run: |
+          .github\scripts\wait_for_ssh_to_drain.ps1
+      - name: Kill active ssh sessions if still around (Useful if workflow was cancelled)
+        shell: powershell
+        if: always()
+        run: |
+          .github\scripts\kill_active_ssh_sessions.ps1
+{%- endmacro -%}
 
 # Template is at:    .github/templates/windows_ci_workflow.yml.j2
 # Generation script: .github/scripts/generate_ci_workflows.py
@@ -76,6 +90,10 @@
       http_proxy: "!{{ squid_proxy }}"
       https_proxy: "!{{ squid_proxy }}"
     steps:
+      - name: "[FB EMPLOYEES] Enable SSH (Click me for login details)"
+        uses: seemethere/add-github-ssh-key@v1
+        with:
+          GITHUB_TOKEN: ${{ secrets.GITHUB_TOKEN }}
       - name: Checkout PyTorch
         uses: actions/checkout@v2
         with:
@@ -123,6 +141,7 @@
           if-no-files-found: error
           name: ${{ env.BUILD_ENVIRONMENT }}
           path: C:\${{ github.run_id }}\build-results
+      !{{ wait_and_kill_ssh() }}
       - name: Cleanup build-results and workspaces
         if: always()
         shell: bash
@@ -193,6 +212,10 @@
           # deep clone, to allow use of git merge-base
           fetch-depth: 0
       !{{ common.display_ec2_information() }}
+      - name: "[FB EMPLOYEES] Enable SSH (Click me for login details)"
+        uses: seemethere/add-github-ssh-key@v1
+        with:
+          GITHUB_TOKEN: ${{ secrets.GITHUB_TOKEN }}
       - name: Install Visual Studio 2019 toolchain
         shell: powershell
         run: |
@@ -251,15 +274,79 @@
           if-no-files-found: error
           path:
             pytorch-${{ github.run_id }}/test-reports-*.zip
-<<<<<<< HEAD
-=======
       !{{ wait_and_kill_ssh() }}
-      !{{ common.parse_ref() }}
-      !{{ common.upload_test_statistics(build_environment) }}
->>>>>>> 1be1c901
       - name: Cleanup workspace
         if: always()
         shell: bash
         # Should remove the entirety of pytorch-${{ github.run_id }}
         run: |
-          rm -rf ./*+          rm -rf ./*
+
+  # this is a separate step from test because the log files from test are too
+  # long: basically, GitHub tries to render all of the log files when you click
+  # through an action causing extreme slowdown on actions that contain too many
+  # logs (like test); we can always move it back to the other one, but it
+  # doesn't create the best experience
+  render_test_results:
+    needs: [generate-test-matrix, test, !{{ ciflow_config.root_job_name }}]
+{%- if only_build_on_pull_request %}
+    if: ${{ github.event_name == 'push' && (needs.test.result != 'skipped' || failure()) }}
+{%- else %}
+    if: ${{ needs.test.result != 'skipped' || failure() }}
+{%- endif %}
+    runs-on: linux.2xlarge
+    strategy:
+      matrix: ${{ fromJson(needs.generate-test-matrix.outputs.render-matrix) }}
+      fail-fast: false
+    # TODO: Make this into a composite step
+    steps:
+      - name: Log in to ECR
+        run: |
+          aws ecr get-login --no-include-email --region us-east-1 > /tmp/ecr-login.sh
+          bash /tmp/ecr-login.sh
+          rm /tmp/ecr-login.sh
+      - name: Chown workspace
+        run: |
+          # Ensure the working directory gets chowned back to the current user
+          docker run --rm -v "$(pwd)/../":/v -w /v "${ALPINE_IMAGE}" chown -R "$(id -u):$(id -g)" .
+      - name: Clean workspace
+        run: |
+          rm -rf "${GITHUB_WORKSPACE:?}/*"
+      - name: Checkout PyTorch
+        uses: actions/checkout@v2
+        with:
+          # deep clone, to allow tools/stats/print_test_stats.py to use Git commands
+          fetch-depth: 0
+      !{{ common.display_ec2_information() }}
+      - uses: actions/download-artifact@v2
+        name: Download PyTorch Test Reports
+        with:
+          name: test-reports-${{ matrix.config }}
+          path: .
+      - name: Unzip test reports
+        run: |
+          unzip -o 'test-reports-*.zip'
+      - name: Install dependencies
+        # boto3 version copied from .circleci/docker/common/install_conda.sh
+        run: |
+          pip3 install -r requirements.txt
+          pip3 install boto3==1.16.34 junitparser rich
+      - name: Output Test Results (Click Me)
+        run: |
+          python3 tools/render_junit.py test
+      - name: Parse ref
+        id: parse-ref
+        run: .github/scripts/parse_ref.py
+      - name: Display and upload test statistics (Click Me)
+        # temporary hack: set CIRCLE_* vars, until we update
+        # tools/stats/print_test_stats.py to natively support GitHub Actions
+        env:
+          AWS_DEFAULT_REGION: us-east-1
+          CIRCLE_BRANCH: ${{ steps.parse-ref.outputs.branch }}
+          JOB_BASE_NAME: !{{ build_environment }}-test
+          CIRCLE_PR_NUMBER: ${{ github.event.pull_request.number }}
+          CIRCLE_SHA1: ${{ github.event.pull_request.head.sha || github.sha }}
+          CIRCLE_TAG: ${{ steps.parse-ref.outputs.tag }}
+          CIRCLE_WORKFLOW_ID: '${{ github.run_id }}_${{ github.run_number }}'
+        run: |
+          python3 -m tools.stats.print_test_stats --upload-to-s3 --compare-with-s3 test