{% import 'common.yml.j2' as common %}

{%- macro wait_and_kill_ssh() -%}
      - name: Wait until all sessions have drained
        shell: powershell
        if: always()
        timeout-minutes: 120
        run: |
          .github\scripts\wait_for_ssh_to_drain.ps1
      - name: Kill active ssh sessions if still around (Useful if workflow was cancelled)
        shell: powershell
        if: always()
        run: |
          .github\scripts\kill_active_ssh_sessions.ps1
{%- endmacro -%}

# Template is at:    .github/templates/windows_ci_workflow.yml.j2
# Generation script: .github/scripts/generate_ci_workflows.py
name: !{{ build_environment }}

on:
{%- if on_pull_request %}
  pull_request:
  {%- if ciflow_config.enabled %}
    {%- if ciflow_config.trigger_action_only %}
    types: [!{{ ciflow_config.trigger_action }}]
    {%- else %}
    types: [opened, synchronize, reopened, !{{ ciflow_config.trigger_action }}]
    {%- endif %}
  {%- endif %}
{%- endif %}
{%- if is_scheduled %}
  schedule:
    - cron: !{{ is_scheduled }}
{%- else %}
  push:
    branches:
      - master
      - release/*
{%- endif %}
  workflow_dispatch:

env:
  BUILD_ENVIRONMENT: !{{ build_environment }}
  BUILD_WHEEL: 1
  CUDA_VERSION: "!{{ cuda_version }}"
  IN_CI: 1
  INSTALL_WINDOWS_SDK: 1
  PYTHON_VERSION: "3.8"
  PR_LABELS: ${{ toJson(github.event.pull_request.labels.*.name) }}
  SCCACHE_BUCKET: "ossci-compiler-cache"
  VC_PRODUCT: "BuildTools"
  VC_VERSION: ""
  VS_VERSION: "16.8.6"
  VC_YEAR: "2019"
  ALPINE_IMAGE: "308535385114.dkr.ecr.us-east-1.amazonaws.com/tool/alpine"
  no_proxy: !{{ common.squid_no_proxy }}
{%- if cuda_version != "cpu" %}
  TORCH_CUDA_ARCH_LIST: "7.0"
  USE_CUDA: 1
{%- endif %}

!{{ common.concurrency(build_environment) }}

jobs:
{%- if ciflow_config.enabled %}
  !{{ ciflow_config.root_job_name }}:
    runs-on: ubuntu-18.04
    if: ${{ !{{ ciflow_config.root_job_condition }} }}
    steps:
      - name: noop
        run: echo running !{{ ciflow_config.root_job_name }}
{%- endif %}
  build:
    if: ${{ github.repository_owner == 'pytorch' }}
    runs-on: "windows.4xlarge"
    defaults:
      run:
        working-directory: pytorch-${{ github.run_id }}
    {%- if ciflow_config.enabled %}
    needs: [!{{ ciflow_config.root_job_name }}]
    {%- endif %}
    env:
      JOB_BASE_NAME: !{{ build_environment }}-build
      http_proxy: "!{{ common. squid_proxy }}"
      https_proxy: "!{{ common.squid_proxy }}"
    steps:
      - name: "[FB EMPLOYEES] Enable SSH (Click me for login details)"
        uses: seemethere/add-github-ssh-key@v1
        with:
          GITHUB_TOKEN: ${{ secrets.GITHUB_TOKEN }}
      - name: Checkout PyTorch
        uses: zhouzhuojie/checkout@05b13c9a0d21f08f6d5e64a1d5042246d13619d9
        with:
          submodules: recursive
          path: pytorch-${{ github.run_id }}
          # deep clone, to allow use of git merge-base
          fetch-depth: 0
      !{{ common.display_ec2_information() }}
      - name: Install Visual Studio 2019 toolchain
        shell: powershell
        run: |
          .\.circleci\scripts\vs_install.ps1
{%- if cuda_version != "cpu" %}
      - name: Install Cuda
        shell: bash
        run: |
          .circleci/scripts/windows_cuda_install.sh
      - name: Install Cudnn
        shell: bash
        run: |
          .circleci/scripts/windows_cudnn_install.sh
{%- endif %}
      - name: Build
        shell: bash
        env:
          PYTORCH_FINAL_PACKAGE_DIR: /c/${{ github.run_id }}/build-results/
        run: |
          .jenkins/pytorch/win-build.sh
      # Upload to github so that people can click and download artifacts
      - name: Upload artifacts to Github
        if: always()
        uses: actions/upload-artifact@v2
        # Don't fail on upload to GH since it's only for user convenience
        continue-on-error: true
        with:
          retention-days: 14
          if-no-files-found: error
          name: ${{ env.BUILD_ENVIRONMENT }}
          path: C:\${{ github.run_id }}\build-results
      - name: Upload artifacts to s3
        if: always()
        uses: !{{ common.upload_artifact_s3_action }}
        with:
          retention-days: 14
          if-no-files-found: error
          name: ${{ env.BUILD_ENVIRONMENT }}
          path: C:\${{ github.run_id }}\build-results
      !{{ wait_and_kill_ssh() }}
      - name: Cleanup build-results and workspaces
        if: always()
        shell: bash
        env:
          PYTORCH_FINAL_PACKAGE_DIR: /c/${{ github.run_id }}/build-results/
        # Should remove the entirety of pytorch-${{ github.run_id }}
        run: |
          rm -rf "${PYTORCH_FINAL_PACKAGE_DIR}"
          rm -rf ./*

  generate-test-matrix:
{%- if only_build_on_pull_request %}
    if: ${{ github.repository_owner == 'pytorch' && github.event_name == 'push' }}
{%- else %}
    if: ${{ github.repository_owner == 'pytorch' }}
{%- endif %}
    {%- if ciflow_config.enabled %}
    needs: [!{{ ciflow_config.root_job_name }}]
    {%- endif %}
    runs-on: ubuntu-18.04
    env:
      TEST_RUNNER_TYPE: !{{ test_runner_type }}
      NUM_TEST_SHARDS: !{{ num_test_shards }}
      NUM_TEST_SHARDS_ON_PULL_REQUEST: !{{ num_test_shards_on_pull_request }}
      PR_BODY: ${{ github.event.pull_request.body }}
    outputs:
      matrix: ${{ steps.set-matrix.outputs.matrix }}
      render-matrix: ${{ steps.set-matrix.outputs.render-matrix }}
      ignore-disabled-issues: ${{ steps.set-matrix.outputs.ignore-disabled-issues }}
    container:
      image: python:3.9
    steps:
      - name: Install dependencies
        run: pip install typing-extensions==3.10
      - name: Clone pytorch/pytorch
        uses: zhouzhuojie/checkout@05b13c9a0d21f08f6d5e64a1d5042246d13619d9
      - name: Generating test matrix
        id: set-matrix
        run: .github/scripts/generate_pytorch_test_matrix.py

  test:
{%- if only_build_on_pull_request %}
    if: ${{ github.event_name == 'push' }}
{%- endif %}
    env:
      JOB_BASE_NAME: !{{ build_environment }}-test
      SHARD_NUMBER: ${{ matrix.shard }}
      NUM_TEST_SHARDS: ${{ matrix.num_shards }}
      TEST_CONFIG: ${{ matrix.config }}
      http_proxy: "!{{ common.squid_proxy }}"
      https_proxy: "!{{ common.squid_proxy }}"
      RUN_SMOKE_TESTS_ONLY_ON_PR: !{{ only_run_smoke_tests_on_pull_request }}
      PYTORCH_IGNORE_DISABLED_ISSUES: ${{ needs.generate-test-matrix.outputs.ignore-disabled-issues }}
      CONTINUE_THROUGH_ERROR: ${{ github.repository_owner == 'pytorch' && (github.event_name == 'push' || github.event_name == 'schedule') }}
    needs: [build, generate-test-matrix, !{{ ciflow_config.root_job_name }}]
    strategy:
      matrix: ${{ fromJson(needs.generate-test-matrix.outputs.matrix) }}
      fail-fast: false
    runs-on: ${{ matrix.runner }}
    defaults:
      run:
        working-directory: pytorch-${{ github.run_id }}
    steps:
      - name: Checkout PyTorch
        uses: zhouzhuojie/checkout@05b13c9a0d21f08f6d5e64a1d5042246d13619d9
        with:
          submodules: recursive
          path: pytorch-${{ github.run_id }}
          # deep clone, to allow use of git merge-base
          fetch-depth: 0
      !{{ common.display_ec2_information() }}
      - name: "[FB EMPLOYEES] Enable SSH (Click me for login details)"
        uses: seemethere/add-github-ssh-key@v1
        with:
          GITHUB_TOKEN: ${{ secrets.GITHUB_TOKEN }}
      - name: Install Visual Studio 2019 toolchain
        shell: powershell
        run: |
          .\.circleci\scripts\vs_install.ps1
{%- if cuda_version != "cpu" %}
      - name: Install Cuda
        shell: bash
        run: |
          .circleci/scripts/windows_cuda_install.sh
      - name: Install Cudnn
        shell: bash
        run: |
          .circleci/scripts/windows_cudnn_install.sh
{%- endif %}
      - uses: seemethere/download-artifact-s3@0504774707cbc8603d7dca922e8026eb8bf3b47b
        name: Download PyTorch Build Artifacts
        with:
          name: ${{ env.BUILD_ENVIRONMENT }}
          path: C:\${{ github.run_id }}\build-results
      - name: Check build-results folder
        shell: powershell
        run: |
          tree /F C:\$Env:GITHUB_RUN_ID\build-results
      # Needed for coverage in win-test.sh
      - uses: actions/setup-python@v2
        name: Setup Python3
        with:
          python-version: '3.x'
      - name: Run test scripts
        shell: bash
        env:
          PYTORCH_FINAL_PACKAGE_DIR: /c/${{ github.run_id }}/build-results/
        run: |
            if [[ $NUM_TEST_SHARDS -ne 2 ]]; then
              export SHARD_NUMBER=0
            fi
            if [[ -n $GITHUB_HEAD_REF && "$RUN_SMOKE_TESTS_ONLY_ON_PR" == "true" ]]; then
              export RUN_SMOKE_TESTS_ONLY=1
            fi
            .jenkins/pytorch/win-test.sh
<<<<<<< HEAD
      !{{ common.render_test_results() }}
      - name: Zip test reports for upload
        if: always()
        env:
          COMMIT_SHA1: ${{ github.event.pull_request.head.sha || github.sha }}
          WORKFLOW_ID: '${{ github.run_id }}_${{ github.run_number }}'
        shell: powershell
        run: |
          # -ir => recursive include all files in pattern
          7z a "test-reports-$Env:COMMIT_SHA1-$Env:WORKFLOW_ID.zip" -ir'!test\*.xml'
      - uses: actions/upload-artifact@v2
        name: Store PyTorch Test Reports
        if: always()
        with:
          name: test-reports-${{ matrix.config }}
          retention-days: 14
          if-no-files-found: error
          path:
            pytorch-${{ github.run_id }}/test-reports-*.zip
=======
      !{{ common.upload_test_reports(name='windows') }}
>>>>>>> e80261b2
      !{{ wait_and_kill_ssh() }}
      !{{ common.parse_ref() }}
      !{{ common.upload_test_statistics(build_environment) }}
      - name: Cleanup workspace
        if: always()
        shell: bash
        # Should remove the entirety of pytorch-${{ github.run_id }}
        run: |
          rm -rf ./*<|MERGE_RESOLUTION|>--- conflicted
+++ resolved
@@ -252,7 +252,7 @@
               export RUN_SMOKE_TESTS_ONLY=1
             fi
             .jenkins/pytorch/win-test.sh
-<<<<<<< HEAD
+      !{{ common.upload_test_reports(name='windows') }}
       !{{ common.render_test_results() }}
       - name: Zip test reports for upload
         if: always()
@@ -272,9 +272,6 @@
           if-no-files-found: error
           path:
             pytorch-${{ github.run_id }}/test-reports-*.zip
-=======
-      !{{ common.upload_test_reports(name='windows') }}
->>>>>>> e80261b2
       !{{ wait_and_kill_ssh() }}
       !{{ common.parse_ref() }}
       !{{ common.upload_test_statistics(build_environment) }}
