--- conflicted
+++ resolved
@@ -252,29 +252,8 @@
               export RUN_SMOKE_TESTS_ONLY=1
             fi
             .jenkins/pytorch/win-test.sh
-<<<<<<< HEAD
-      - name: Zip test reports for upload
-        if: always()
-        env:
-          COMMIT_SHA1: ${{ github.event.pull_request.head.sha || github.sha }}
-          WORKFLOW_ID: '${{ github.run_id }}_${{ github.run_number }}'
-        shell: powershell
-        run: |
-          # -ir => recursive include all files in pattern
-          7z a "test-reports-$Env:COMMIT_SHA1-$Env:WORKFLOW_ID.zip" -ir'!test\*.xml'
-      - uses: actions/upload-artifact@v2
-        name: Store PyTorch Test Reports
-        if: always()
-        with:
-          name: test-reports-${{ matrix.config }}
-          retention-days: 14
-          if-no-files-found: error
-          path:
-            pytorch-${{ github.run_id }}/test-reports-*.zip
-=======
       !{{ common.upload_test_reports(name='windows') }}
       !{{ common.render_test_results() }}
->>>>>>> 85222c05
       !{{ wait_and_kill_ssh() }}
       !{{ common.parse_ref() }}
       !{{ common.upload_test_statistics(build_environment) }}
