--- conflicted
+++ resolved
@@ -3,11 +3,7 @@
 #include "test/cpp/tensorexpr/test_base.h"
 
 #include <torch/csrc/jit/tensorexpr/cpp_codegen.h>
-<<<<<<< HEAD
-#include <torch/csrc/jit/tensorexpr/mem_arena.h>
-=======
 #include <torch/csrc/jit/tensorexpr/fwd_decls.h>
->>>>>>> 3cd0a4ac
 #include <torch/csrc/jit/tensorexpr/stmt.h>
 #include <torch/csrc/jit/tensorexpr/tensor.h>
 #include <torch/csrc/jit/testing/file_check.h>
@@ -17,45 +13,6 @@
 
 using namespace torch::jit::tensorexpr;
 
-<<<<<<< HEAD
-TEST(CppPrinter, AllocateOnStackThenFree) {
-  KernelScope kernel_scope;
-  std::vector<ExprPtr> dims = {alloc<IntImm>(2), alloc<IntImm>(3)};
-  BufPtr buf = alloc<Buf>("x", dims, kInt);
-  AllocatePtr alloc_ = alloc<Allocate>(buf);
-  FreePtr free_ = alloc<Free>(buf);
-  BlockPtr block = Block::make({alloc_, free_});
-
-  std::stringstream ss;
-  CppPrinter printer(&ss);
-  printer.visit(block);
-  const std::string expected = R"(
-    # CHECK: {
-    # CHECK:   int x[6];
-    # CHECK: }
-  )";
-  torch::jit::testing::FileCheck().run(expected, ss.str());
-}
-
-TEST(CppPrinter, AllocateOnHeapThenFree) {
-  KernelScope kernel_scope;
-  std::vector<ExprPtr> dims = {
-      alloc<IntImm>(20), alloc<IntImm>(50), alloc<IntImm>(3)};
-  BufPtr buf = alloc<Buf>("y", dims, kLong);
-  AllocatePtr alloc_ = alloc<Allocate>(buf);
-  FreePtr free_ = alloc<Free>(buf);
-  BlockPtr block = Block::make({alloc_, free_});
-
-  std::stringstream ss;
-  CppPrinter printer(&ss);
-  printer.visit(block);
-  // size(long) = 8;
-  // dim0 * dim1 * dim2 * size(long) = 24000.
-  const std::string expected = R"(
-    # CHECK: {
-    # CHECK:   int64_t* y = static_cast<int64_t*>(malloc(24000));
-    # CHECK:   free(y);
-=======
 #define STR_CHECK(node, expected) \
   std::stringstream ss;           \
   CppPrinter printer(&ss);        \
@@ -242,7 +199,6 @@
     # CHECK:   X[0] = (X[0]) + 1;
     # CHECK: } else {
     # CHECK:   X[0] = (X[0]) - 1;
->>>>>>> 3cd0a4ac
     # CHECK: }
   )";
   FILE_CHECK(cond, pattern);
