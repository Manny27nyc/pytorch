--- conflicted
+++ resolved
@@ -4327,14 +4327,9 @@
             self.assertEqual(a_with_output.dtype, y.dtype)
             self.assertEqual(a_with_output.size(), torch.Size([3, 2]))
 
-<<<<<<< HEAD
-    @dtypes(*(get_all_fp_dtypes(include_half=False, include_bfloat16=False)))
+    @dtypes(*get_all_fp_dtypes(include_half=False, include_bfloat16=False))
+    @dtypesIfCPU(*(get_all_fp_dtypes(include_half=False, include_bfloat16=True)))
     @dtypesIfCUDA(*(get_all_fp_dtypes(include_bfloat16=False)))
-=======
-    @dtypes(*(torch.testing.get_all_fp_dtypes(include_half=False, include_bfloat16=False)))
-    @dtypesIfCPU(*(torch.testing.get_all_fp_dtypes(include_half=False, include_bfloat16=True)))
-    @dtypesIfCUDA(*(torch.testing.get_all_fp_dtypes(include_bfloat16=False)))
->>>>>>> b1154cc7
     def test_bernoulli_p(self, device, dtype):
         for trivial_p in ([0, 1], [1, 0, 1, 1, 0, 1]):
             x = torch.tensor(trivial_p, dtype=dtype, device=device)
