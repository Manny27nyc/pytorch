from .common import AOMigrationTestCase


class TestAOMigrationQuantization(AOMigrationTestCase):
    r"""Modules and functions related to the
    `torch/quantization` migration to `torch/ao/quantization`.
    """
    def test_package_import_quantize(self):
        self._test_package_import('quantize')

    def test_function_import_quantize(self):
        function_list = [
            '_convert',
            '_observer_forward_hook',
            '_propagate_qconfig_helper',
            '_remove_activation_post_process',
            '_remove_qconfig',
            'add_observer_',
            'add_quant_dequant',
            'convert',
            'get_observer_dict',
            'get_unique_devices_',
            'is_activation_post_process',
            'prepare',
            'prepare_qat',
            'propagate_qconfig_',
            'quantize',
            'quantize_dynamic',
            'quantize_qat',
            'register_activation_post_process_hook',
            'swap_module',
        ]
        self._test_function_import('quantize', function_list)

    def test_package_import_stubs(self):
        self._test_package_import('stubs')

    def test_function_import_stubs(self):
        function_list = [
            'QuantStub',
            'DeQuantStub',
            'QuantWrapper',
        ]
        self._test_function_import('stubs', function_list)

    def test_package_import_quantize_jit(self):
        self._test_package_import('quantize_jit')

    def test_function_import_quantize_jit(self):
        function_list = [
            '_check_is_script_module',
            '_check_forward_method',
            'script_qconfig',
            'script_qconfig_dict',
            'fuse_conv_bn_jit',
            '_prepare_jit',
            'prepare_jit',
            'prepare_dynamic_jit',
            '_convert_jit',
            'convert_jit',
            'convert_dynamic_jit',
            '_quantize_jit',
            'quantize_jit',
            'quantize_dynamic_jit',
        ]
        self._test_function_import('quantize_jit', function_list)

    def test_package_import_fake_quantize(self):
        self._test_package_import('fake_quantize')

    def test_function_import_fake_quantize(self):
        function_list = [
            '_is_per_channel',
            '_is_per_tensor',
            '_is_symmetric_quant',
            'FakeQuantizeBase',
            'FakeQuantize',
            'FixedQParamsFakeQuantize',
            'FusedMovingAvgObsFakeQuantize',
            'default_fake_quant',
            'default_weight_fake_quant',
            'default_symmetric_fixed_qparams_fake_quant',
            'default_affine_fixed_qparams_fake_quant',
            'default_per_channel_weight_fake_quant',
            'default_histogram_fake_quant',
            'default_fused_act_fake_quant',
            'default_fused_wt_fake_quant',
            'default_fused_per_channel_wt_fake_quant',
            '_is_fake_quant_script_module',
            'disable_fake_quant',
            'enable_fake_quant',
            'disable_observer',
            'enable_observer',
        ]
        self._test_function_import('fake_quantize', function_list)

    def test_package_import_fuse_modules(self):
        self._test_package_import('fuse_modules')

    def test_function_import_fuse_modules(self):
        function_list = [
            '_fuse_modules',
            '_get_module',
            '_set_module',
            'fuse_conv_bn',
            'fuse_conv_bn_relu',
            'fuse_known_modules',
            'fuse_modules',
            'get_fuser_method',
        ]
        self._test_function_import('fuse_modules', function_list)

    def test_package_import_quant_type(self):
        self._test_package_import('quant_type')

    def test_function_import_quant_type(self):
        function_list = [
            'QuantType',
            'quant_type_to_str',
        ]
        self._test_function_import('quant_type', function_list)

<<<<<<< HEAD
    def test_package_import_utils(self):
        self._test_package_import('utils')

    def test_function_import_utils(self):
        function_list = [
            'activation_dtype',
            'activation_is_int8_quantized',
            'activation_is_statically_quantized',
            'calculate_qmin_qmax',
            'check_min_max_valid',
            'get_combined_dict',
            'get_qconfig_dtypes',
            'get_qparam_dict',
            'get_quant_type',
            'get_swapped_custom_module_class',
            'getattr_from_fqn',
            'is_per_channel',
            'is_per_tensor',
            'weight_dtype',
            'weight_is_quantized',
            'weight_is_statically_quantized',
        ]
        self._test_function_import('utils', function_list)
=======
    def test_package_import_observer(self):
        self._test_package_import('observer')

    def test_function_import_observer(self):
        function_list = [
            "_PartialWrapper",
            "_with_args",
            "_with_callable_args",
            "ABC",
            "ObserverBase",
            "_ObserverBase",
            "MinMaxObserver",
            "MovingAverageMinMaxObserver",
            "PerChannelMinMaxObserver",
            "MovingAveragePerChannelMinMaxObserver",
            "HistogramObserver",
            "PlaceholderObserver",
            "RecordingObserver",
            "NoopObserver",
            "_is_activation_post_process",
            "_is_per_channel_script_obs_instance",
            "get_observer_state_dict",
            "load_observer_state_dict",
            "default_observer",
            "default_placeholder_observer",
            "default_debug_observer",
            "default_weight_observer",
            "default_histogram_observer",
            "default_per_channel_weight_observer",
            "default_dynamic_quant_observer",
            "default_float_qparams_observer",
        ]
        self._test_function_import('observer', function_list)

    def test_package_import_qconfig(self):
        self._test_package_import('qconfig')

    def test_function_import_qconfig(self):
        function_list = [
            "QConfig",
            "default_qconfig",
            "default_debug_qconfig",
            "default_per_channel_qconfig",
            "QConfigDynamic",
            "default_dynamic_qconfig",
            "float16_dynamic_qconfig",
            "float16_static_qconfig",
            "per_channel_dynamic_qconfig",
            "float_qparams_weight_only_qconfig",
            "default_qat_qconfig",
            "default_weight_only_qconfig",
            "default_activation_only_qconfig",
            "default_qat_qconfig_v2",
            "get_default_qconfig",
            "get_default_qat_qconfig",
            "assert_valid_qconfig",
            "QConfigAny",
            "add_module_to_qconfig_obs_ctr",
            "qconfig_equals"
        ]
        self._test_function_import('qconfig', function_list)

    def test_package_import_quantization_mappings(self):
        self._test_package_import('quantization_mappings')

    def test_function_import_quantization_mappings(self):
        function_list = [
            "no_observer_set",
            "get_default_static_quant_module_mappings",
            "get_static_quant_module_class",
            "get_dynamic_quant_module_class",
            "get_default_qat_module_mappings",
            "get_default_dynamic_quant_module_mappings",
            "get_default_qconfig_propagation_list",
            "get_default_compare_output_module_list",
            "get_default_float_to_quantized_operator_mappings",
            "get_quantized_operator",
            "_get_special_act_post_process",
            "_has_special_act_post_process",
        ]
        dict_list = [
            "DEFAULT_REFERENCE_STATIC_QUANT_MODULE_MAPPINGS",
            "DEFAULT_STATIC_QUANT_MODULE_MAPPINGS",
            "DEFAULT_QAT_MODULE_MAPPINGS",
            "DEFAULT_DYNAMIC_QUANT_MODULE_MAPPINGS",
            # "_INCLUDE_QCONFIG_PROPAGATE_LIST",
            "DEFAULT_FLOAT_TO_QUANTIZED_OPERATOR_MAPPINGS",
            "DEFAULT_MODULE_TO_ACT_POST_PROCESS",
        ]
        self._test_function_import('quantization_mappings', function_list)
        self._test_dict_import('quantization_mappings', dict_list)

    def test_package_import_fuser_method_mappings(self):
        self._test_package_import('fuser_method_mappings')

    def test_function_import_fuser_method_mappings(self):
        function_list = [
            "fuse_conv_bn",
            "fuse_conv_bn_relu",
            "fuse_linear_bn",
            "get_fuser_method",
        ]
        dict_list = [
            "DEFAULT_OP_LIST_TO_FUSER_METHOD"
        ]
        self._test_function_import('fuser_method_mappings', function_list)
        self._test_dict_import('fuser_method_mappings', dict_list)
>>>>>>> 472001e4
<|MERGE_RESOLUTION|>--- conflicted
+++ resolved
@@ -120,31 +120,6 @@
         ]
         self._test_function_import('quant_type', function_list)
 
-<<<<<<< HEAD
-    def test_package_import_utils(self):
-        self._test_package_import('utils')
-
-    def test_function_import_utils(self):
-        function_list = [
-            'activation_dtype',
-            'activation_is_int8_quantized',
-            'activation_is_statically_quantized',
-            'calculate_qmin_qmax',
-            'check_min_max_valid',
-            'get_combined_dict',
-            'get_qconfig_dtypes',
-            'get_qparam_dict',
-            'get_quant_type',
-            'get_swapped_custom_module_class',
-            'getattr_from_fqn',
-            'is_per_channel',
-            'is_per_tensor',
-            'weight_dtype',
-            'weight_is_quantized',
-            'weight_is_statically_quantized',
-        ]
-        self._test_function_import('utils', function_list)
-=======
     def test_package_import_observer(self):
         self._test_package_import('observer')
 
@@ -252,4 +227,27 @@
         ]
         self._test_function_import('fuser_method_mappings', function_list)
         self._test_dict_import('fuser_method_mappings', dict_list)
->>>>>>> 472001e4
+
+    def test_package_import_utils(self):
+        self._test_package_import('utils')
+
+    def test_function_import_utils(self):
+        function_list = [
+            'activation_dtype',
+            'activation_is_int8_quantized',
+            'activation_is_statically_quantized',
+            'calculate_qmin_qmax',
+            'check_min_max_valid',
+            'get_combined_dict',
+            'get_qconfig_dtypes',
+            'get_qparam_dict',
+            'get_quant_type',
+            'get_swapped_custom_module_class',
+            'getattr_from_fqn',
+            'is_per_channel',
+            'is_per_tensor',
+            'weight_dtype',
+            'weight_is_quantized',
+            'weight_is_statically_quantized',
+        ]
+        self._test_function_import('utils', function_list)