from .common import AOMigrationTestCase


class TestAOMigrationQuantization(AOMigrationTestCase):
    r"""Modules and functions related to the
    `torch/quantization` migration to `torch/ao/quantization`.
    """
    def test_package_import_quantize(self):
        self._test_package_import('quantize')

    def test_function_import_quantize(self):
        function_list = [
            '_convert',
            '_observer_forward_hook',
            '_propagate_qconfig_helper',
            '_remove_activation_post_process',
            '_remove_qconfig',
            'add_observer_',
            'add_quant_dequant',
            'convert',
            'get_observer_dict',
            'get_unique_devices_',
            'is_activation_post_process',
            'prepare',
            'prepare_qat',
            'propagate_qconfig_',
            'quantize',
            'quantize_dynamic',
            'quantize_qat',
            'register_activation_post_process_hook',
            'swap_module',
        ]
        self._test_function_import('quantize', function_list)

    def test_package_import_stubs(self):
        self._test_package_import('stubs')

    def test_function_import_stubs(self):
        function_list = [
            'QuantStub',
            'DeQuantStub',
            'QuantWrapper',
        ]
        self._test_function_import('stubs', function_list)

    def test_package_import_quantize_jit(self):
        self._test_package_import('quantize_jit')

    def test_function_import_quantize_jit(self):
        function_list = [
            '_check_is_script_module',
            '_check_forward_method',
            'script_qconfig',
            'script_qconfig_dict',
            'fuse_conv_bn_jit',
            '_prepare_jit',
            'prepare_jit',
            'prepare_dynamic_jit',
            '_convert_jit',
            'convert_jit',
            'convert_dynamic_jit',
            '_quantize_jit',
            'quantize_jit',
            'quantize_dynamic_jit',
        ]
        self._test_function_import('quantize_jit', function_list)

    def test_package_import_fake_quantize(self):
        self._test_package_import('fake_quantize')

    def test_function_import_fake_quantize(self):
        function_list = [
            '_is_per_channel',
            '_is_per_tensor',
            '_is_symmetric_quant',
            'FakeQuantizeBase',
            'FakeQuantize',
            'FixedQParamsFakeQuantize',
            'FusedMovingAvgObsFakeQuantize',
            'default_fake_quant',
            'default_weight_fake_quant',
            'default_symmetric_fixed_qparams_fake_quant',
            'default_affine_fixed_qparams_fake_quant',
            'default_per_channel_weight_fake_quant',
            'default_histogram_fake_quant',
            'default_fused_act_fake_quant',
            'default_fused_wt_fake_quant',
            'default_fused_per_channel_wt_fake_quant',
            '_is_fake_quant_script_module',
            'disable_fake_quant',
            'enable_fake_quant',
            'disable_observer',
            'enable_observer',
        ]
        self._test_function_import('fake_quantize', function_list)

<<<<<<< HEAD
    def test_package_import_observer(self):
        self._test_package_import('observer')

    def test_function_import_observer(self):
        function_list = [
            "_PartialWrapper",
            "_with_args",
            "_with_callable_args",
            "ABC",
            "ObserverBase",
            "_ObserverBase",
            "MinMaxObserver",
            "MovingAverageMinMaxObserver",
            "PerChannelMinMaxObserver",
            "MovingAveragePerChannelMinMaxObserver",
            "HistogramObserver",
            "PlaceholderObserver",
            "RecordingObserver",
            "NoopObserver",
            "_is_activation_post_process",
            "_is_per_channel_script_obs_instance",
            "get_observer_state_dict",
            "load_observer_state_dict",
            "default_observer",
            "default_placeholder_observer",
            "default_debug_observer",
            "default_weight_observer",
            "default_histogram_observer",
            "default_per_channel_weight_observer",
            "default_dynamic_quant_observer",
            "default_float_qparams_observer",
        ]
        self._test_function_import('observer', function_list)

    def test_package_import_qconfig(self):
        self._test_package_import('qconfig')

    def test_function_import_qconfig(self):
        function_list = [
            "QConfig",
            "default_qconfig",
            "default_debug_qconfig",
            "default_per_channel_qconfig",
            "QConfigDynamic",
            "default_dynamic_qconfig",
            "float16_dynamic_qconfig",
            "float16_static_qconfig",
            "per_channel_dynamic_qconfig",
            "float_qparams_weight_only_qconfig",
            "default_qat_qconfig",
            "default_weight_only_qconfig",
            "default_activation_only_qconfig",
            "default_qat_qconfig_v2",
            "get_default_qconfig",
            "get_default_qat_qconfig",
            "assert_valid_qconfig",
            "QConfigAny",
            "add_module_to_qconfig_obs_ctr",
            "qconfig_equals"
        ]
        self._test_function_import('qconfig', function_list)
=======
    def test_package_import_fuse_modules(self):
        self._test_package_import('fuse_modules')

    def test_function_import_fuse_modules(self):
        function_list = [
            '_fuse_modules',
            '_get_module',
            '_set_module',
            'fuse_conv_bn',
            'fuse_conv_bn_relu',
            'fuse_known_modules',
            'fuse_modules',
            'get_fuser_method',
        ]
        self._test_function_import('fuse_modules', function_list)

    def test_package_import_quant_type(self):
        self._test_package_import('quant_type')

    def test_function_import_quant_type(self):
        function_list = [
            'QuantType',
            'quant_type_to_str',
        ]
        self._test_function_import('quant_type', function_list)
>>>>>>> b2d0a0ce
<|MERGE_RESOLUTION|>--- conflicted
+++ resolved
@@ -94,7 +94,32 @@
         ]
         self._test_function_import('fake_quantize', function_list)
 
-<<<<<<< HEAD
+    def test_package_import_fuse_modules(self):
+        self._test_package_import('fuse_modules')
+
+    def test_function_import_fuse_modules(self):
+        function_list = [
+            '_fuse_modules',
+            '_get_module',
+            '_set_module',
+            'fuse_conv_bn',
+            'fuse_conv_bn_relu',
+            'fuse_known_modules',
+            'fuse_modules',
+            'get_fuser_method',
+        ]
+        self._test_function_import('fuse_modules', function_list)
+
+    def test_package_import_quant_type(self):
+        self._test_package_import('quant_type')
+
+    def test_function_import_quant_type(self):
+        function_list = [
+            'QuantType',
+            'quant_type_to_str',
+        ]
+        self._test_function_import('quant_type', function_list)
+
     def test_package_import_observer(self):
         self._test_package_import('observer')
 
@@ -155,31 +180,4 @@
             "add_module_to_qconfig_obs_ctr",
             "qconfig_equals"
         ]
-        self._test_function_import('qconfig', function_list)
-=======
-    def test_package_import_fuse_modules(self):
-        self._test_package_import('fuse_modules')
-
-    def test_function_import_fuse_modules(self):
-        function_list = [
-            '_fuse_modules',
-            '_get_module',
-            '_set_module',
-            'fuse_conv_bn',
-            'fuse_conv_bn_relu',
-            'fuse_known_modules',
-            'fuse_modules',
-            'get_fuser_method',
-        ]
-        self._test_function_import('fuse_modules', function_list)
-
-    def test_package_import_quant_type(self):
-        self._test_package_import('quant_type')
-
-    def test_function_import_quant_type(self):
-        function_list = [
-            'QuantType',
-            'quant_type_to_str',
-        ]
-        self._test_function_import('quant_type', function_list)
->>>>>>> b2d0a0ce
+        self._test_function_import('qconfig', function_list)