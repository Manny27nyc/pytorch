--- conflicted
+++ resolved
@@ -62,7 +62,17 @@
         ]
         self._test_function_import('quantize', function_list)
 
-<<<<<<< HEAD
+    def test_package_import_stubs(self):
+        self._test_package_import('stubs')
+
+    def test_function_import_stubs(self):
+        function_list = [
+            'QuantStub',
+            'DeQuantStub',
+            'QuantWrapper',
+        ]
+        self._test_function_import('stubs', function_list)
+
     def test_package_import_quantize_jit(self):
         self._test_package_import('quantize_jit')
 
@@ -83,16 +93,4 @@
             'quantize_jit',
             'quantize_dynamic_jit',
         ]
-        self._test_function_import('quantize_jit', function_list)
-=======
-    def test_package_import_stubs(self):
-        self._test_package_import('stubs')
-
-    def test_function_import_stubs(self):
-        function_list = [
-            'QuantStub',
-            'DeQuantStub',
-            'QuantWrapper',
-        ]
-        self._test_function_import('stubs', function_list)
->>>>>>> 90cd7996
+        self._test_function_import('quantize_jit', function_list)