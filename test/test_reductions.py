--- conflicted
+++ resolved
@@ -9,16 +9,11 @@
 import warnings
 
 from torch._six import inf, nan
-<<<<<<< HEAD
-from torch.testing import (
-    integral_types_and, floating_and_complex_types_and, get_all_dtypes)
-=======
 from torch.testing import make_tensor
 from torch.testing._internal.common_dtype import (
     get_all_dtypes, get_all_math_dtypes, get_all_int_dtypes, get_all_complex_dtypes, get_all_fp_dtypes,
     integral_types_and, floating_and_complex_types_and
 )
->>>>>>> eedc234e
 from torch.testing._internal.common_utils import (
     TestCase, run_tests, skipIfNoSciPy, slowTest, torch_to_numpy_dtype_dict,
     IS_WINDOWS)
@@ -318,51 +313,31 @@
     @ops(reduction_ops)
     def test_noncontiguous_innermost(self, device, dtype, op: ReductionOpInfo):
         """Tests reducing along noncontiguous innermost dimension."""
-<<<<<<< HEAD
-        t = make_tensor((10, 10), device, dtype)
-=======
         t = make_tensor((10, 10), device, dtype, low=-1, high=1)
->>>>>>> eedc234e
         self._test_noncontiguous(op, t[:, ::2], dim=1)
 
     @ops(reduction_ops)
     def test_noncontiguous_outermost(self, device, dtype, op: ReductionOpInfo):
         """Tests reducing along noncontiguous outermost dimension."""
-<<<<<<< HEAD
-        t = make_tensor((10, 10), device, dtype)
-=======
         t = make_tensor((10, 10), device, dtype, low=-1, high=1)
->>>>>>> eedc234e
         self._test_noncontiguous(op, t[::2, :], dim=0)
 
     @ops(reduction_ops)
     def test_noncontiguous_all(self, device, dtype, op: ReductionOpInfo):
         """Tests reducing all dimensions of a noncontiguous tensor."""
-<<<<<<< HEAD
-        t = make_tensor((5, 5, 5), device, dtype)
-=======
         t = make_tensor((5, 5, 5), device, dtype, low=-1, high=1)
->>>>>>> eedc234e
         self._test_noncontiguous(op, t[::2, ::3, 1:-1:2])
 
     @ops(reduction_ops)
     def test_noncontiguous_transposed(self, device, dtype, op: ReductionOpInfo):
         """Tests reducing a transposed tensor."""
-<<<<<<< HEAD
-        t = make_tensor((5, 5), device, dtype)
-=======
         t = make_tensor((5, 5), device, dtype, low=-1, high=1)
->>>>>>> eedc234e
         self._test_noncontiguous(op, t.T)
 
     @ops(reduction_ops)
     def test_noncontiguous_expanded(self, device, dtype, op: ReductionOpInfo):
         """Tests reducing a tensor with expanded singleton dimensions."""
-<<<<<<< HEAD
-        t = make_tensor((2, 3), device, dtype)
-=======
         t = make_tensor((2, 3), device, dtype, low=-1, high=1)
->>>>>>> eedc234e
         self._test_noncontiguous(op, t.unsqueeze(1).expand(-1, 5, -1))
 
     # NumPy does not support BFloat16 so we don't test that against reference
@@ -389,35 +364,12 @@
          allowed_dtypes=get_all_dtypes(include_bfloat16=False))
     def test_ref_small_input(self, device, dtype, op: ReductionOpInfo):
         """Compares op against reference for small input tensors"""
-<<<<<<< HEAD
-        t = make_tensor((5, 3, 4, 2), device, dtype, exclude_zero=True)
-=======
         t = make_tensor((5, 3, 4, 2), device, dtype, low=-2, high=2, exclude_zero=True)
->>>>>>> eedc234e
         self._test_ref(op, t)
         for dim in [0, 1, 3] + ([[0, 2], [1, 3]] if op.supports_multiple_dims else []):
             self._test_ref(op, t, dim=dim)
 
     @ops(filter(lambda op: op.ref is not None, reduction_ops),
-<<<<<<< HEAD
-         allowed_dtypes=[torch.float32])
-    def test_ref_large_input_1D(self, device, dtype, op: ReductionOpInfo):
-        """Compares op against reference for a large 1D input tensor to check stability"""
-        self._test_ref(op, make_tensor((2 ** 20,), device, dtype, low=-1, high=2, exclude_zero=True))
-
-    @ops(filter(lambda op: op.ref is not None, reduction_ops),
-         allowed_dtypes=[torch.float32])
-    def test_ref_large_input_2D(self, device, dtype, op: ReductionOpInfo):
-        """Compares op against reference for a large 2D input tensor to test parallelism"""
-        t = make_tensor((32, 2 ** 16), device, dtype, low=-1, high=2, exclude_zero=True)
-        self._test_ref(op, t, dim=1)
-
-    @ops(filter(lambda op: op.ref is not None, reduction_ops),
-         allowed_dtypes=[torch.float32])
-    def test_ref_large_input_64bit_indexing(self, device, dtype, op: ReductionOpInfo):
-        """Compares op against reference for a very large input tensor that requires 64 bit indexing"""
-        self._test_ref(op, make_tensor((275000000,), device, dtype, low=-1, high=2, exclude_zero=True))
-=======
          allowed_dtypes=[torch.float64])
     def test_ref_large_input_1D(self, device, dtype, op: ReductionOpInfo):
         """Compares op against reference for a large 1D input tensor to check stability"""
@@ -435,17 +387,12 @@
     def test_ref_large_input_64bit_indexing(self, device, dtype, op: ReductionOpInfo):
         """Compares op against reference for a very large input tensor that requires 64 bit indexing"""
         self._test_ref(op, make_tensor((275000000,), device, dtype, low=-1, high=1, exclude_zero=True))
->>>>>>> eedc234e
 
     @ops(filter(lambda op: op.ref is not None, reduction_ops),
          allowed_dtypes=get_all_dtypes(include_bfloat16=False))
     def test_ref_duplicate_values(self, device, dtype, op: ReductionOpInfo):
         """Compares op against reference for input tensors with duplicate values"""
-<<<<<<< HEAD
-        t = make_tensor((8, 8), device, dtype, exclude_zero=True)
-=======
         t = make_tensor((4, 4), device, dtype, low=-2, high=2, exclude_zero=True)
->>>>>>> eedc234e
         t[::2, ::2] = t[1::2, 1::2]
         self._test_ref(op, t)
         self._test_ref(op, t, dim=0)
@@ -455,17 +402,10 @@
          allowed_dtypes=[torch.float32, torch.complex64])
     def test_ref_extremal_values(self, device, dtype, op: ReductionOpInfo):
         """Compares op against reference for input tensors with extremal values"""
-<<<<<<< HEAD
-        t = make_tensor((10,), device, dtype, exclude_zero=True)
-        extremals = [0, 1] + [nan, inf, -inf] if torch.is_floating_point(t) else []
-        for extremal in extremals:
-            t[5] = extremal
-=======
         t = make_tensor((5,), device, dtype, exclude_zero=True)
         extremals = [0, 1, nan, inf, -inf]
         for extremal in extremals:
             t[2] = extremal
->>>>>>> eedc234e
             self._test_ref(op, t)
 
     ###########################################################################
