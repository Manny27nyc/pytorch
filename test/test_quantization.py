# -*- coding: utf-8 -*-

from torch.testing._internal.common_utils import run_tests

# Quantization core tests. These include tests for
# - quantized kernels
# - quantized functional operators
# - quantized workflow modules
# - quantized workflow operators
# - quantized tensor

# 1. Quantized Kernels
# TODO: merge the different quantized op tests into one test class
from quantization.core.test_quantized_op import TestQuantizedOps  # noqa: F401
from quantization.core.test_quantized_op import TestQNNPackOps  # noqa: F401
from quantization.core.test_quantized_op import TestQuantizedLinear  # noqa: F401
from quantization.core.test_quantized_op import TestQuantizedConv  # noqa: F401
from quantization.core.test_quantized_op import TestDynamicQuantizedLinear  # noqa: F401
from quantization.core.test_quantized_op import TestComparatorOps  # noqa: F401
from quantization.core.test_quantized_op import TestPadding  # noqa: F401
from quantization.core.test_quantized_op import TestQuantizedEmbeddingOps  # noqa: F401
from quantization.core.test_quantized_op import TestDynamicQuantizedRNNOp  # noqa: F401
# 2. Quantized Functional/Workflow Ops
from quantization.core.test_quantized_functional import TestQuantizedFunctionalOps  # noqa: F401
from quantization.core.test_workflow_ops import TestFakeQuantizeOps  # noqa: F401
from quantization.core.test_workflow_ops import TestFusedObsFakeQuant  # noqa: F401
# 3. Quantized Tensor
from quantization.core.test_quantized_tensor import TestQuantizedTensor  # noqa: F401
# 4. Modules
from quantization.core.test_workflow_module import TestFakeQuantize  # noqa: F401
from quantization.core.test_workflow_module import TestObserver  # noqa: F401
from quantization.core.test_quantized_module import TestStaticQuantizedModule  # noqa: F401
from quantization.core.test_quantized_module import TestDynamicQuantizedModule  # noqa: F401
from quantization.core.test_workflow_module import TestRecordHistogramObserver  # noqa: F401
from quantization.core.test_workflow_module import TestHistogramObserver  # noqa: F401
from quantization.core.test_workflow_module import TestDistributed  # noqa: F401
from quantization.core.test_workflow_module import TestFusedObsFakeQuantModule  # noqa: F401


# Eager Mode Workflow. Tests for the functionality of APIs and different features implemented
# using eager mode.

# 1. Eager mode post training quantization
from quantization.eager.test_quantize_eager_ptq import TestPostTrainingStatic  # noqa: F401
from quantization.eager.test_quantize_eager_ptq import TestPostTrainingDynamic  # noqa: F401
from quantization.eager.test_quantize_eager_ptq import TestEagerModeActivationOps  # noqa: F401
from quantization.eager.test_quantize_eager_ptq import TestFunctionalModule  # noqa: F401
from quantization.eager.test_quantize_eager_ptq import TestQuantizeONNXExport  # noqa: F401
# 2. Eager mode quantization aware training
from quantization.eager.test_quantize_eager_qat import TestQuantizationAwareTraining  # noqa: F401
from quantization.eager.test_quantize_eager_qat import TestQATActivationOps  # noqa: F401
from quantization.eager.test_quantize_eager_qat import TestConvBNQATModule  # noqa: F401
# 3. Eager mode fusion passes
from quantization.eager.test_fusion import TestFusion  # noqa: F401
# 4. Testing model numerics between quanitzed and FP32 models
from quantization.eager.test_model_numerics import TestModelNumericsEager  # noqa: F401
# 5. Tooling: numeric_suite
from quantization.eager.test_numeric_suite_eager import TestEagerModeNumericSuite  # noqa: F401
# 6. Equalization and Bias Correction
from quantization.eager.test_equalize_eager import TestEqualizeEager  # noqa: F401
from quantization.eager.test_bias_correction_eager import TestBiasCorrection  # noqa: F401


# FX GraphModule Graph Mode Quantization. Tests for the functionality of APIs and different features implemented
# using fx quantization.
try:
    from quantization.fx.test_quantize_fx import TestFuseFx  # noqa: F401
    from quantization.fx.test_quantize_fx import TestQuantizeFx  # noqa: F401
    from quantization.fx.test_quantize_fx import TestQuantizeFxOps  # noqa: F401
    from quantization.fx.test_quantize_fx import TestQuantizeFxModels  # noqa: F401
except ImportError:
    # In FBCode we separate FX out into a separate target for the sake of dev
    # velocity. These are covered by a separate test target `quantization_fx`
    pass

try:
    from quantization.fx.test_numeric_suite_fx import TestFXGraphMatcher  # noqa: F401
    from quantization.fx.test_numeric_suite_fx import TestFXGraphMatcherModels  # noqa: F401
    from quantization.fx.test_numeric_suite_fx import TestFXNumericSuiteCoreAPIs  # noqa: F401
    from quantization.fx.test_numeric_suite_fx import TestFXNumericSuiteCoreAPIsModels  # noqa: F401
except ImportError:
    pass

# Equalization for FX mode
try:
    from quantization.fx.test_equalize_fx import TestEqualizeFx  # noqa: F401
except ImportError:
    pass

# Backward Compatibility. Tests serialization and BC for quantized modules.
from quantization.bc.test_backward_compatibility import TestSerialization  # noqa: F401

# JIT Graph Mode Quantization
from quantization.jit.test_quantize_jit import TestQuantizeJit  # noqa: F401
from quantization.jit.test_quantize_jit import TestQuantizeJitPasses  # noqa: F401
from quantization.jit.test_quantize_jit import TestQuantizeJitOps  # noqa: F401
from quantization.jit.test_quantize_jit import TestQuantizeDynamicJitPasses  # noqa: F401
from quantization.jit.test_quantize_jit import TestQuantizeDynamicJitOps  # noqa: F401
# Quantization specific fusion passes
from quantization.jit.test_fusion_passes import TestFusionPasses  # noqa: F401
from quantization.jit.test_deprecated_jit_quant import TestDeprecatedJitQuantized  # noqa: F401

# AO Migration tests
<<<<<<< HEAD
from quantization.ao_migration.test_quantize import TestAOMigrationQuantizePy  # noqa: F401
from quantization.ao_migration.test_qconfig import TestQconfigPyImport  # noqa: F401
from quantization.ao_migration.test_observer import TestObserverPyImport  # noqa: F401
=======
from quantization.ao_migration.test_quantization import TestAOMigrationQuantization  # noqa: F401
>>>>>>> fb4e2df6


if __name__ == '__main__':
    run_tests()<|MERGE_RESOLUTION|>--- conflicted
+++ resolved
@@ -101,13 +101,7 @@
 from quantization.jit.test_deprecated_jit_quant import TestDeprecatedJitQuantized  # noqa: F401
 
 # AO Migration tests
-<<<<<<< HEAD
-from quantization.ao_migration.test_quantize import TestAOMigrationQuantizePy  # noqa: F401
-from quantization.ao_migration.test_qconfig import TestQconfigPyImport  # noqa: F401
-from quantization.ao_migration.test_observer import TestObserverPyImport  # noqa: F401
-=======
 from quantization.ao_migration.test_quantization import TestAOMigrationQuantization  # noqa: F401
->>>>>>> fb4e2df6
 
 
 if __name__ == '__main__':
