--- conflicted
+++ resolved
@@ -276,24 +276,12 @@
   }
 }
 
-// Deduce the sizes for the result tensor and indices when result.numel() == 0 depending
-// on values of dim and keepdim for returning tensors containing reduction results.
-// This function should be called when you are reducing a zero-numel tensor and want to
-// resize the output and return it. This function exists for resizing zero-numel
-// tensors when the size of the reduction dimension is non-zero.
-<<<<<<< HEAD
 static std::vector<int64_t> get_zero_numel_tensor_size(
     const Tensor& self,
     const int64_t dim,
     const bool keepdim,
     const char* fn_name) {
   TORCH_INTERNAL_ASSERT(self.numel() == 0,  fn_name, ": Expected self.numel() == 0.");
-=======
-static C10_UNUSED void zero_numel_tensor_resize(Tensor& result, Tensor& result_indices,
-                                     const Tensor& self, const int64_t dim,
-                                     const bool keepdim, const char *fn_name) {
-  TORCH_INTERNAL_ASSERT(self.numel() == 0,  fn_name, ": Expected self.numel() != 0.");
->>>>>>> f79df248
   zero_numel_check_dims(self, dim, fn_name);
   std::vector<int64_t> sizes;
   if (keepdim) {
@@ -308,6 +296,19 @@
     }
   }
   return sizes;
+}
+
+// Resize the result tensor and indices when result.numel() == 0 depending on values of
+// dim and keepdim for returning tensors containing reduction results.
+// This function should be called when you are reducing a zero-numel tensor and want to
+// resize the output and return it. This function exists for resizing zero-numel
+// tensors when the size of the reduction dimension is non-zero.
+static C10_UNUSED void zero_numel_tensor_resize(Tensor& result, Tensor& result_indices,
+                                     const Tensor& self, const int64_t dim,
+                                     const bool keepdim, const char *fn_name) {
+  auto sizes = get_zero_numel_tensor_size(self, dim, keepdim, fn_name);
+  at::native::resize_output(result, sizes);
+  at::native::resize_output(result_indices, sizes);
 }
 
 } // native
@@ -338,7 +339,6 @@
   return TensorIterator::reduce_op(viewed_result, self.to(in_dtype));
 }
 
-<<<<<<< HEAD
 static TensorIterator make_reduction(
     const Tensor& self,
     const Tensor& result1,
@@ -361,10 +361,7 @@
   return TensorIterator::reduce_op(viewed_result1, viewed_result2, self.to(dtype1));
 }
 
-static TensorIterator make_reduction_from_out_ty(
-=======
 static C10_UNUSED TensorIterator make_reduction_from_out_ty(
->>>>>>> f79df248
     const Tensor& self,
     const Tensor& result,
     IntArrayRef dims,
