#pragma once

#include <ATen/native/vulkan/api/Common.h>
#include <ATen/native/vulkan/api/Adapter.h>
#include <ATen/native/vulkan/api/Command.h>
#include <ATen/native/vulkan/api/Descriptor.h>
#include <ATen/native/vulkan/api/Pipeline.h>
#include <ATen/native/vulkan/api/Resource.h>
#include <ATen/native/vulkan/api/Shader.h>

namespace at {
namespace native {
namespace vulkan {
namespace api {

//
// Vulkan Context holds onto all relevant Vulkan state as it pertains to our
// use of Vulkan in PyTorch.  The context is currently a global object, but
// technically it does not need to be if we were to make it explicit to the
// user.
//

class C10_EXPORT Context final {
 public:
  explicit Context(const Adapter& adapter);
  Context(const Context&) = delete;
  Context(Context&&) = default;
  Context& operator=(const Context&) = delete;
  Context& operator=(Context&&) = default;
  ~Context() = default;

<<<<<<< HEAD
  inline VkInstance instance() const {
    return instance_.get();
  }

  inline VkPhysicalDevice physical_device() const {
    return physical_device_;
  }

  inline const VkPhysicalDeviceProperties& physical_device_properties() const {
    return physical_device_properties_;
=======
  inline const Adapter& adapter() const {
    return adapter_;
>>>>>>> 675392a4
  }

  inline VkDevice device() const {
    TORCH_INTERNAL_ASSERT_DEBUG_ONLY(device_);
    return device_.get();
  }

  inline VkQueue queue() const {
    TORCH_INTERNAL_ASSERT_DEBUG_ONLY(queue_);
    return queue_;
  }

  inline Command& command() {
    return command_;
  }

  inline Shader& shader() {
    return shader_;
  }

  inline Pipeline& pipeline() {
    return pipeline_;
  }

  inline Descriptor& descriptor() {
    return descriptor_;
  }

  inline Resource& resource() {
    return resource_;
  }

 private:
  // Construction and destruction order matters.  Do not move members around.
<<<<<<< HEAD
  Handle<VkInstance, decltype(&VK_DELETER(Instance))> instance_;
  Handle<VkDebugReportCallbackEXT, Debug> debug_report_callback_;
  VkPhysicalDevice physical_device_;
  VkPhysicalDeviceProperties physical_device_properties_;
  uint32_t compute_queue_family_index_;
=======
  Adapter adapter_;
>>>>>>> 675392a4
  Handle<VkDevice, decltype(&VK_DELETER(Device))> device_;
  VkQueue queue_;
  Command command_;
  Shader shader_;
  Pipeline pipeline_;
  Descriptor descriptor_;
  Resource resource_;
};

C10_EXPORT Context& context();

} // namespace api
} // namespace vulkan
} // namespace native
} // namespace at<|MERGE_RESOLUTION|>--- conflicted
+++ resolved
@@ -29,21 +29,8 @@
   Context& operator=(Context&&) = default;
   ~Context() = default;
 
-<<<<<<< HEAD
-  inline VkInstance instance() const {
-    return instance_.get();
-  }
-
-  inline VkPhysicalDevice physical_device() const {
-    return physical_device_;
-  }
-
-  inline const VkPhysicalDeviceProperties& physical_device_properties() const {
-    return physical_device_properties_;
-=======
   inline const Adapter& adapter() const {
     return adapter_;
->>>>>>> 675392a4
   }
 
   inline VkDevice device() const {
@@ -78,15 +65,7 @@
 
  private:
   // Construction and destruction order matters.  Do not move members around.
-<<<<<<< HEAD
-  Handle<VkInstance, decltype(&VK_DELETER(Instance))> instance_;
-  Handle<VkDebugReportCallbackEXT, Debug> debug_report_callback_;
-  VkPhysicalDevice physical_device_;
-  VkPhysicalDeviceProperties physical_device_properties_;
-  uint32_t compute_queue_family_index_;
-=======
   Adapter adapter_;
->>>>>>> 675392a4
   Handle<VkDevice, decltype(&VK_DELETER(Device))> device_;
   VkQueue queue_;
   Command command_;
@@ -96,7 +75,7 @@
   Resource resource_;
 };
 
-C10_EXPORT Context& context();
+C10_EXPORT Context* context();
 
 } // namespace api
 } // namespace vulkan
