import collections
import contextlib
import functools
import inspect
import logging
import threading
from typing import Generic, TypeVar

import torch

from . import (
    PyRRef,
    RemoteProfilerManager,
    WorkerInfo,
    get_rpc_timeout,
    _cleanup_python_rpc_handler,
    _delete_all_user_and_unforked_owner_rrefs,
    _destroy_rref_context,
    _get_current_rpc_agent,
    _invoke_remote_builtin,
    _invoke_remote_python_udf,
    _invoke_remote_torchscript,
    _invoke_rpc_builtin,
    _invoke_rpc_python_udf,
    _invoke_rpc_torchscript,
    _is_current_rpc_agent_set,
    _reset_current_rpc_agent,
    _set_and_start_rpc_agent,
    _set_rpc_timeout,
)

from .internal import (
    PythonUDF,
    RPCExecMode,
    _internal_rpc_pickler,
    _build_rpc_profiling_key,
)

from .constants import DEFAULT_SHUTDOWN_TIMEOUT, UNSET_RPC_TIMEOUT


logger = logging.getLogger(__name__)


# NB: Ignoring RRef leaks during shutdown. Without this, applications have to
# make sure there is no references to any RRef in the application code and
# Python GC has done its job to delete those RRefs. This is could result in bad
# debugging experiences especially when for large applications. Therefore, by
# default, we are going to ignore RRef leaks during shutdown. This is usually
# fine as shutdown means applications have done training and no longer care
# about states.
#
# To enable RRef leak checking, set this _ignore_rref_leak to False
_ignore_rref_leak = True
_default_pickler = _internal_rpc_pickler


@contextlib.contextmanager
def _use_rpc_pickler(rpc_pickler):
    r"""
    rpc_pickler: (.internal._InternalRPCPickler) Overrides the default RPC pickler
    """
    global _default_pickler
    _default_pickler = rpc_pickler
    try:
        yield
    finally:
        _default_pickler = _internal_rpc_pickler


def _require_initialized(func):
    @functools.wraps(func)
    def wrapper(*args, **kwargs):
        if not _is_current_rpc_agent_set():
            raise RuntimeError(
                "RPC has not been initialized. Call "
                "torch.distributed.rpc.init_rpc first."
            )
        return func(*args, **kwargs)

    return wrapper


class AllGatherStates(object):
    def __init__(self):
        # Each `gathered_objects` is an empty dict at beginning.
        # The leader worker is elected as the first worker in a sorted worker
        # name list. Whenever there is a worker entering `_all_gather()`, it
        # runs `_gather_to_leader()` on the leader to add its own name and
        # data obj to this dict. The leader also adds itself's name to the dict
        # on calling `_all_gather()`.
        # Once `set(gathered_objects.keys()) == _ALL_WORKER_NAMES`, the leader
        # will broadcast the gathered dict to all follower workers and set their
        # `gathered_objects` field and the `proceed_signal` field.
        self.gathered_objects = {}
        # All workers wait on this signal until it receives all gathered
        # objects.
        self.proceed_signal = threading.Event()


# States used by `def _all_gather()`.
# `_ALL_WORKER_NAMES` is initialized on initiaizing RPC layer.
_ALL_WORKER_NAMES = None
_all_gather_dict_lock = threading.RLock()
_all_gather_sequence_id = 0
_all_gather_sequence_id_to_states = collections.defaultdict(AllGatherStates)


def _init_rpc_states(agent):
    worker_infos = agent.get_worker_infos()
    global _ALL_WORKER_NAMES
    _ALL_WORKER_NAMES = {worker_info.name for worker_info in worker_infos}

    # NB: backend implementation might have already set the rpc_agent.
    if not _is_current_rpc_agent_set():
        _set_and_start_rpc_agent(agent)


def _gather_to_leader(sequence_id, worker_name, obj):
    with _all_gather_dict_lock:
        assert (
            worker_name in _ALL_WORKER_NAMES
        ), "{worker_name} is not expected by leader.".format(worker_name=worker_name)
        states = _all_gather_sequence_id_to_states[sequence_id]
        assert (
            worker_name not in states.gathered_objects
        ), "{worker_name} reported intent sequence id {sequence_id} twice. ".format(
            worker_name=worker_name, sequence_id=sequence_id
        )
        states.gathered_objects[worker_name] = obj
        if _ALL_WORKER_NAMES == set(states.gathered_objects.keys()):
            states.proceed_signal.set()


def _broadcast_to_followers(sequence_id, objects_map):
    with _all_gather_dict_lock:
        states = _all_gather_sequence_id_to_states[sequence_id]

    assert (
        not states.proceed_signal.is_set()
    ), "Termination signal sequence id {} got set twice.".format(sequence_id)
    states.gathered_objects = objects_map
    states.proceed_signal.set()


@_require_initialized
def _all_gather(obj, timeout=UNSET_RPC_TIMEOUT):
    r"""
    This is similar to torch.distributed.all_gather(), but is using RPC. It
    picks the worker with the smallest name (alphabetic order) as the leader.
    Then all followers send their data ``obj`` to the leader. After the leader
    has received all, it will broadcast the results back to all followers. This
    function blocks until all workers have received the gathered results.
    """
    assert (
        _ALL_WORKER_NAMES is not None
    ), "`_ALL_WORKER_NAMES` is not initialized for `def _all_gather`."
    leader_name = sorted(_ALL_WORKER_NAMES)[0]

    self_name = _get_current_rpc_agent().get_worker_info().name

    global _all_gather_sequence_id
    with _all_gather_dict_lock:
        sequence_id = _all_gather_sequence_id
        _all_gather_sequence_id += 1

    is_leader = leader_name == self_name
    if timeout == UNSET_RPC_TIMEOUT:
<<<<<<< HEAD
        timeout = _get_current_rpc_agent()._get_timeout()
=======
        timeout = get_rpc_timeout()
>>>>>>> 4d80c8c6

    # Phase 1: Followers send it's object to the leader
    if is_leader:
        _gather_to_leader(sequence_id, self_name, obj)
    else:
        rpc_sync(
            leader_name,
            _gather_to_leader,
            args=(sequence_id, self_name, obj),
            timeout=timeout,
        )

    with _all_gather_dict_lock:
        states = _all_gather_sequence_id_to_states[sequence_id]
    states.proceed_signal.wait()

    # Phase 2: Leader broadcast gathered results to all followers
    # Leader's signal is the first to be unblocked, after receiving all
    # followers' data objects.
    if is_leader:
        worker_name_to_response_future_dict = dict()
        for follower_name in _ALL_WORKER_NAMES - {leader_name}:
            fut = rpc_async(
                follower_name,
                _broadcast_to_followers,
                args=(sequence_id, states.gathered_objects),
                timeout=timeout
            )
            worker_name_to_response_future_dict[follower_name] = fut

<<<<<<< HEAD
        failed_followers = []
=======
        errors = []
>>>>>>> 4d80c8c6
        for follower_name, fut in worker_name_to_response_future_dict.items():
            try:
                fut.wait()
            except RuntimeError as ex:
<<<<<<< HEAD
                failed_followers.append(follower_name)

        if failed_followers:
            raise RuntimeError(
                f"Followers {failed_followers} timed out after {timeout:.2f} seconds"
=======
                errors.append((follower_name, ex))

        if errors:
            raise RuntimeError(
                f"Followers {[e[0] for e in errors]} timed out in _all_gather "
                f"after {timeout:.2f} seconds. The first exception is {errors[0][1]}"
>>>>>>> 4d80c8c6
            )

    return states.gathered_objects


@_require_initialized
def _wait_all_workers():
    r"""
    Block until all local and remote RPC processes reach this method and wait
    for all outstanding work to complete. Every RPC process must call this
    method before exit to perform a graceful shutdown. This should be used to
    terminate the RPC framework, and there is no guarantee that the RPC
    framework will work after this method returns.
    """
    try:
        _all_gather(None, timeout=DEFAULT_SHUTDOWN_TIMEOUT)
    except RuntimeError as ex:
<<<<<<< HEAD
        logger.error(str(ex))
=======
        logger.error(
            f"Failed to respond to 'Shutdown Proceed' in time, got error {ex}"
        )
>>>>>>> 4d80c8c6


@_require_initialized
def shutdown(graceful=True):
    r"""
    Perform a shutdown of the RPC agent, and then destroy the RPC agent. This
    stops the local agent from accepting outstanding requests, and shuts
    down the RPC framework by terminating all RPC threads. If ``graceful=True``,
    this will block until all local and remote RPC processes reach this method
    and wait for all outstanding work to complete. Otherwise, if
    ``graceful=False``, this is a local shutdown, and it does not wait for other
    RPC processes to reach this method.

    .. warning::
        For :class:`~torch.futures.Future` objects returned by
        :meth:`~torch.distributed.rpc.rpc_async`, ``future.wait()`` should not
        be called after ``shutdown()``.

    Arguments:
        graceful (bool): Whether to do a graceful shutdown or not. If True,
                         this will 1) wait until there is no pending system
                         messages for ``UserRRefs`` and delete them; 2) block
                         until all local and remote RPC processes have reached
                         this method and wait for all outstanding work to
                         complete.

    Example::
        Make sure that ``MASTER_ADDR`` and ``MASTER_PORT`` are set properly
        on both workers. Refer to :meth:`~torch.distributed.init_process_group`
        API for more details. For example,

        >>> export MASTER_ADDR=localhost
        >>> export MASTER_PORT=5678

        Then run the following code in two different processes:

        >>> # On worker 0:
        >>> import torch
        >>> import torch.distributed.rpc as rpc
        >>> rpc.init_rpc("worker0", rank=0, world_size=2)
        >>> # do some work
        >>> result = rpc.rpc_sync("worker1", torch.add, args=(torch.ones(1), 1))
        >>> # ready to shutdown
        >>> rpc.shutdown()

        >>> # On worker 1:
        >>> import torch.distributed.rpc as rpc
        >>> rpc.init_rpc("worker1", rank=1, world_size=2)
        >>> # wait for worker 0 to finish work, and then shutdown.
        >>> rpc.shutdown()
    """
    if graceful:
        _wait_all_workers()
        _delete_all_user_and_unforked_owner_rrefs()
        _get_current_rpc_agent().join()
    try:
        # This raises a `TORCH_CHECK()` exception on RRef leak detected.
        _destroy_rref_context(_ignore_rref_leak)
    finally:
        _get_current_rpc_agent().shutdown()
        # clean up python rpc handler in shutdown(), see comments in
        # PythonRpcHandler::cleanup(), call it in python API because the
        # cleanup() function has python dependency, it assumes python
        # interpreter exists.
        # No matter if RRef leak exception is raised, this clean-up code
        # must run to avoid destruction segfault in Python 3.5.
        #
        # future.wait() should not be called after shutdown().
        # pythonRpcHandler is cleaned up in shutdown(), after
        # shutdown(), python objects returned from rpc python call can not be
        # resolved.
        _cleanup_python_rpc_handler()
        _reset_current_rpc_agent()


@_require_initialized
def get_worker_info(worker_name=None):
    r"""
    Get :class:`~torch.distributed.rpc.WorkerInfo` of a given worker name.
    Use this :class:`~torch.distributed.rpc.WorkerInfo` to avoid passing an
    expensive string on every invocation.

    Arguments:
        worker_name (str): the string name of a worker. If ``None``, return the
                           the id of the current worker. (default ``None``)

    Returns:
        :class:`~torch.distributed.rpc.WorkerInfo` instance for the given
        ``worker_name`` or :class:`~torch.distributed.rpc.WorkerInfo` of the
        current worker if ``worker_name`` is ``None``.
    """
    if worker_name:
        return _get_current_rpc_agent().get_worker_info(worker_name)
    else:
        return _get_current_rpc_agent().get_worker_info()


def _to_worker_info(name_or_info):
    if isinstance(name_or_info, WorkerInfo):
        return name_or_info
    elif isinstance(name_or_info, str):
        return get_worker_info(name_or_info)
    else:
        raise ValueError("Cannot get WorkerInfo from name {}".format(name_or_info))


def _rref_typeof_on_owner(rref):
    return type(rref.local_value())


def _rref_typeof_on_user(rref):
    return rpc_sync(
        rref.owner(),
        _rref_typeof_on_owner,
        args=(rref,)
    )


T = TypeVar("T")
GenericWithOneTypeVar = Generic[T]


try:
    # Combine the implementation class and the type class.
    class RRef(PyRRef, GenericWithOneTypeVar):
        pass
except TypeError as exc:
    # TypeError: metaclass conflict: the metaclass of a derived class
    # must be a (non-strict) subclass of the metaclasses of all its bases
    class RRefMeta(PyRRef.__class__, GenericWithOneTypeVar.__class__):
        pass

    # Combine the implementation class and the type class.
    class RRef(PyRRef, GenericWithOneTypeVar, metaclass=RRefMeta):
        pass


# Install docstrings from `PyRRef` to `RRef`.
#
# This is for the fact that pybind11 generates the parameter
# `self` as type `rpc.PyRRef`, so a `:inherited-members:`
# under `.. autoclass:: RRef` does not work.
# we have to do the following process to replacee `rpc.PyRRef` with `rpc.RRef`.
#
def method_factory(method_name, docstring):
    def method(self, *args, **kwargs):
        return getattr(super(RRef, self), method_name)(*args, **kwargs)

    method.__doc__ = docstring
    return method


for method_name, method in inspect.getmembers(PyRRef):
    # Ignore magic methods, except "__str__".
    if method_name.startswith("_") and method_name != "__str__":
        continue

    # Get pybind11 generated docstring.
    # It's like,
    """
    to_here(self: torch.distributed.rpc.PyRRef, timeout: float=-1.0) -> object

        Blocking call that copies the value of the RRef from the owner
        to the local node and returns it. If the current node is the
        owner, returns a reference to the local value.
    """
    docstring = getattr(method, "__doc__", None)
    assert docstring is not None, "RRef user-facing methods should all have docstrings."

    # Do surgery on pybind11 generated docstrings.
    docstring = docstring.replace("torch.distributed.rpc.PyRRef", "torch.distributed.rpc.RRef")

    # Attach user-facing RRef method with modified docstring.
    new_method = method_factory(method_name, docstring)
    setattr(RRef, method_name, new_method)


@_require_initialized
def remote(to, func, args=None, kwargs=None, timeout=UNSET_RPC_TIMEOUT):
    r"""
    Make a remote call to run ``func`` on worker ``to`` and return an
    :class:`~torch.distributed.rpc.RRef` to the result value immediately.
    Worker ``to`` will be the owner of the returned
    :class:`~torch.distributed.rpc.RRef`, and the worker calling ``remote`` is
    a user. The owner manages the global reference count of its
    :class:`~torch.distributed.rpc.RRef`, and the owner
    :class:`~torch.distributed.rpc.RRef` is only destructed when globally there
    are no living references to it.

    Arguments:
        to (str or WorkerInfo): id or name of the destination worker.
        func (callable): a callable function, such as Python callables, builtin
                         operators (e.g. :meth:`~torch.add`) and annotated
                         TorchScript functions.
        args (tuple): the argument tuple for the ``func`` invocation.
        kwargs (dict): is a dictionary of keyword arguments for the ``func``
                       invocation.

        timeout (float, optional): timeout in seconds for this remote call. If the
                                   creation of this
                                   :class:`~torch.distributed.rpc.RRef` on worker
                                   ``to`` is not successfully processed on this
                                   worker within this timeout, then the next time
                                   there is an attempt to use the RRef (such as
                                   ``to_here()``), a timeout will be raised
                                   indicating this failure. A value of 0 indicates
                                   an infinite timeout, i.e. a timeout error will
                                   never be raised. If not provided, the default
                                   value set during initialization or with
                                   ``_set_rpc_timeout`` is used.

    Returns:
        A user :class:`~torch.distributed.rpc.RRef` instance to the result
        value. Use the blocking API :meth:`torch.distributed.rpc.RRef.to_here`
        to retrieve the result value locally.

    .. warning ::
        Using GPU tensors as arguments or return values of ``func`` is not
        supported since we don't support sending GPU tensors over the wire. You
        need to explicitly copy GPU tensors to CPU before using them as
        arguments or return values of ``func``.

    .. warning ::
        The ``remote`` API does not copy storages of argument tensors until
        sending them over the wire, which could be done by a different thread
        depending on the RPC backend type. The caller should make sure that the
        contents of those tensors stay intact until the returned RRef is
        confirmed by the owner, which can be checked using the
        :meth:`torch.distributed.rpc.RRef.confirmed_by_owner` API.

    .. warning ::
        Errors such as timeouts for the ``remote`` API are handled on a
        best-effort basis. This means that when remote calls initiated by
        ``remote`` fail, such as with a timeout error, we take a best-effort
        approach to error handling. This means that errors are handled and set
        on the resulting RRef on an asynchronous basis. If the RRef has not been
        used by the application before this handling (such as ``to_here`` or
        fork call), then future uses of the ``RRef`` will appropriately raise
        errors. However, it is possible that the user application will use the
        ``RRef`` before the errors are handled. In this case, errors may not be
        raised as they have not yet been handled.

    Example::
        Make sure that ``MASTER_ADDR`` and ``MASTER_PORT`` are set properly
        on both workers. Refer to :meth:`~torch.distributed.init_process_group`
        API for more details. For example,

        >>> export MASTER_ADDR=localhost
        >>> export MASTER_PORT=5678

        Then run the following code in two different processes:

        >>> # On worker 0:
        >>> import torch
        >>> import torch.distributed.rpc as rpc
        >>> rpc.init_rpc("worker0", rank=0, world_size=2)
        >>> rref1 = rpc.remote("worker1", torch.add, args=(torch.ones(2), 3))
        >>> rref2 = rpc.remote("worker1", torch.add, args=(torch.ones(2), 1))
        >>> x = rref1.to_here() + rref2.to_here()
        >>> rpc.shutdown()

        >>> # On worker 1:
        >>> import torch.distributed.rpc as rpc
        >>> rpc.init_rpc("worker1", rank=1, world_size=2)
        >>> rpc.shutdown()

        Below is an example of running a TorchScript function using RPC.

        >>> # On both workers:
        >>> @torch.jit.script
        >>> def my_script_add(t1, t2):
        >>>    return torch.add(t1, t2)

        >>> # On worker 0:
        >>> import torch.distributed.rpc as rpc
        >>> rpc.init_rpc("worker0", rank=0, world_size=2)
        >>> rref = rpc.remote("worker1", my_script_add, args=(torch.ones(2), 3))
        >>> rref.to_here()
        >>> rpc.shutdown()

        >>> # On worker 1:
        >>> import torch.distributed.rpc as rpc
        >>> rpc.init_rpc("worker1", rank=1, world_size=2)
        >>> rpc.shutdown()
    """
    qualified_name = torch.jit._builtins._find_builtin(func)
    dst_worker_info = _to_worker_info(to)
    should_profile = torch.autograd._profiler_enabled()

    ctx_manager = contextlib.suppress()
    if should_profile:
        # Create appropriate string representation based on type of func
        # (builtin, script, python)
        if qualified_name is None:
            func_name = (
                torch._jit_internal._qualified_name(func)
                if isinstance(func, torch.jit.ScriptFunction)
                else func.__qualname__
            )
        else:
            func_name = qualified_name
        # Build RPC profiling key.
        rpc_profiling_key = _build_rpc_profiling_key(
            RPCExecMode.REMOTE,
            func_name,
            get_worker_info().name,
            dst_worker_info.name,
        )
        RemoteProfilerManager.set_current_profiling_key(rpc_profiling_key)
        ctx_manager = torch.autograd.profiler.record_function(rpc_profiling_key)

    with ctx_manager as rf:
        args = args if args else ()
        kwargs = kwargs if kwargs else {}

        is_async_exec = hasattr(func, "_wrapped_async_rpc_function")

        if is_async_exec:
            wrapped = func._wrapped_async_rpc_function
            if isinstance(wrapped, torch.jit.ScriptFunction):
                func = wrapped

        if qualified_name is not None:
            rref = _invoke_remote_builtin(dst_worker_info, qualified_name, timeout, *args, **kwargs)
        elif isinstance(func, torch.jit.ScriptFunction):
            rref = _invoke_remote_torchscript(
                dst_worker_info.name,
                torch._jit_internal._qualified_name(func),
                timeout,
                is_async_exec,
                *args,
                **kwargs,
            )
        else:
            (pickled_python_udf, tensors) = _default_pickler.serialize(
                PythonUDF(func, args, kwargs)
            )
            rref = _invoke_remote_python_udf(
                dst_worker_info,
                pickled_python_udf,
                tensors,
                timeout,
                is_async_exec
            )
        # attach profiling information
        if should_profile:
            assert torch.autograd._profiler_enabled()
            assert rf is not None
            fut = rf._call_end_callbacks_on_future(rref._get_future())
            rref._set_profiling_future(fut)

    return rref

def _invoke_rpc(to, func, rpc_type, args=None, kwargs=None, rpc_timeout=UNSET_RPC_TIMEOUT):
    if not callable(func):
        raise TypeError("function should be callable.")

    qualified_name = torch.jit._builtins._find_builtin(func)
    dst_worker_info = _to_worker_info(to)

    # TODO: profiling logic does not really belong in invoke_rpc, it should be
    # added as part of a context manager or helper (https://github.com/pytorch/pytorch/issues/36360)
    should_profile = torch.autograd._profiler_enabled()

    ctx_manager = contextlib.suppress()
    if should_profile:
        # Create appropriate string representation based on type of func
        # (builtin, script, python)
        if qualified_name is None:
            func_name = (
                torch._jit_internal._qualified_name(func)
                if isinstance(func, torch.jit.ScriptFunction)
                else func.__qualname__
            )
        else:
            func_name = qualified_name
        # Build RPC profiling key.
        rpc_profiling_key = _build_rpc_profiling_key(
            rpc_type,
            func_name,
            get_worker_info().name,
            dst_worker_info.name,
        )
        RemoteProfilerManager.set_current_profiling_key(rpc_profiling_key)
        ctx_manager = torch.autograd.profiler.record_function(rpc_profiling_key)

    with ctx_manager as rf:
        args = args if args else ()
        kwargs = kwargs if kwargs else {}

        is_async_exec = hasattr(func, "_wrapped_async_rpc_function")

        if is_async_exec:
            wrapped = func._wrapped_async_rpc_function
            if isinstance(wrapped, torch.jit.ScriptFunction):
                func = wrapped

        if qualified_name is not None:
            fut = _invoke_rpc_builtin(
                dst_worker_info,
                qualified_name,
                rpc_timeout,
                *args,
                **kwargs
            )
        elif isinstance(func, torch.jit.ScriptFunction):
            fut = _invoke_rpc_torchscript(
                dst_worker_info.name,
                torch._jit_internal._qualified_name(func),
                args,
                kwargs,
                rpc_timeout,
                is_async_exec
            )
        else:
            (pickled_python_udf, tensors) = _default_pickler.serialize(
                PythonUDF(func, args, kwargs)
            )
            fut = _invoke_rpc_python_udf(
                dst_worker_info,
                pickled_python_udf,
                tensors,
                rpc_timeout,
                is_async_exec
            )
        if should_profile:
            assert torch.autograd._profiler_enabled()
            assert rf is not None
            # Schedule profiling callbacks to run when the future completes.
            # This returns a future that is completed when the original future
            # completes and the profiling callbacks have been completed as well,
            # to guarantee that fut.wait() completes the profiling. This new
            # future will contain the same value as the original future.
            fut = rf._call_end_callbacks_on_future(fut)
    return fut


@_require_initialized
def rpc_sync(to, func, args=None, kwargs=None, timeout=UNSET_RPC_TIMEOUT):
    r"""
    Make a blocking RPC call to run function ``func`` on worker ``to``. RPC
    messages are sent and received in parallel to execution of Python code. This
    method is thread-safe.

    Arguments:
        to (str or WorkerInfo): id or name of the destination worker.
        func (callable): a callable function, such as Python callables, builtin
                         operators (e.g. :meth:`~torch.add`) and annotated
                         TorchScript functions.
        args (tuple): the argument tuple for the ``func`` invocation.
        kwargs (dict): is a dictionary of keyword arguments for the ``func``
                       invocation.
        timeout (float, optional): timeout in seconds to use for this RPC. If
                                   the RPC does not complete in this amount of
                                   time, an exception indicating it has
                                   timed out will be raised. A value of 0
                                   indicates an infinite timeout, i.e. a timeout
                                   error will never be raised. If not provided,
                                   the default value set during initialization
                                   or with ``_set_rpc_timeout`` is used.

    Returns:
        Returns the result of running ``func`` with ``args`` and ``kwargs``.

    .. warning ::
        Using GPU tensors as arguments or return values of ``func`` is not
        supported since we don't support sending GPU tensors over the wire. You
        need to explicitly copy GPU tensors to CPU before using them as
        arguments or return values of ``func``.

    Example::
        Make sure that ``MASTER_ADDR`` and ``MASTER_PORT`` are set properly
        on both workers. Refer to :meth:`~torch.distributed.init_process_group`
        API for more details. For example,

        >>> export MASTER_ADDR=localhost
        >>> export MASTER_PORT=5678

        Then run the following code in two different processes:

        >>> # On worker 0:
        >>> import torch
        >>> import torch.distributed.rpc as rpc
        >>> rpc.init_rpc("worker0", rank=0, world_size=2)
        >>> ret = rpc.rpc_sync("worker1", torch.add, args=(torch.ones(2), 3))
        >>> rpc.shutdown()

        >>> # On worker 1:
        >>> import torch.distributed.rpc as rpc
        >>> rpc.init_rpc("worker1", rank=1, world_size=2)
        >>> rpc.shutdown()

        Below is an example of running a TorchScript function using RPC.

        >>> # On both workers:
        >>> @torch.jit.script
        >>> def my_script_add(t1, t2):
        >>>    return torch.add(t1, t2)

        >>> # On worker 0:
        >>> import torch.distributed.rpc as rpc
        >>> rpc.init_rpc("worker0", rank=0, world_size=2)
        >>> ret = rpc.rpc_sync("worker1", my_script_add, args=(torch.ones(2), 3))
        >>> rpc.shutdown()

        >>> # On worker 1:
        >>> import torch.distributed.rpc as rpc
        >>> rpc.init_rpc("worker1", rank=1, world_size=2)
        >>> rpc.shutdown()

    """
    fut = _invoke_rpc(to, func, RPCExecMode.SYNC, args, kwargs, timeout)
    return fut.wait()


@_require_initialized
def rpc_async(to, func, args=None, kwargs=None, timeout=UNSET_RPC_TIMEOUT):
    r"""
    Make a non-blocking RPC call to run function ``func`` on worker ``to``. RPC
    messages are sent and received in parallel to execution of Python code. This
    method is thread-safe. This method will immediately return a
    :class:`~torch.futures.Future` that can be awaited on.

    Arguments:
        to (str or WorkerInfo): id or name of the destination worker.
        func (callable): a callable function, such as Python callables, builtin
                         operators (e.g. :meth:`~torch.add`) and annotated
                         TorchScript functions.
        args (tuple): the argument tuple for the ``func`` invocation.
        kwargs (dict): is a dictionary of keyword arguments for the ``func``
                       invocation.
        timeout (float, optional): timeout in seconds to use for this RPC. If
                                   the RPC does not complete in this amount of
                                   time, an exception indicating it has
                                   timed out will be raised. A value of 0
                                   indicates an infinite timeout, i.e. a timeout
                                   error will never be raised. If not provided,
                                   the default value set during initialization
                                   or with ``_set_rpc_timeout`` is used.


    Returns:
        Returns a :class:`~torch.futures.Future` object that can be waited
        on. When completed, the return value of ``func`` on ``args`` and
        ``kwargs`` can be retrieved from the :class:`~torch.futures.Future`
        object.

    .. warning ::
        Using GPU tensors as arguments or return values of ``func`` is not
        supported since we don't support sending GPU tensors over the wire. You
        need to explicitly copy GPU tensors to CPU before using them as
        arguments or return values of ``func``.

    .. warning ::
        The ``rpc_async`` API does not copy storages of argument tensors until
        sending them over the wire, which could be done by a different thread
        depending on the RPC backend type. The caller should make sure that the
        contents of those tensors stay intact until the returned
        :class:`~torch.futures.Future` completes.

    Example::
        Make sure that ``MASTER_ADDR`` and ``MASTER_PORT`` are set properly
        on both workers. Refer to :meth:`~torch.distributed.init_process_group`
        API for more details. For example,

        >>> export MASTER_ADDR=localhost
        >>> export MASTER_PORT=5678

        Then run the following code in two different processes:

        >>> # On worker 0:
        >>> import torch
        >>> import torch.distributed.rpc as rpc
        >>> rpc.init_rpc("worker0", rank=0, world_size=2)
        >>> fut1 = rpc.rpc_async("worker1", torch.add, args=(torch.ones(2), 3))
        >>> fut2 = rpc.rpc_async("worker1", min, args=(1, 2))
        >>> result = fut1.wait() + fut2.wait()
        >>> rpc.shutdown()

        >>> # On worker 1:
        >>> import torch.distributed.rpc as rpc
        >>> rpc.init_rpc("worker1", rank=1, world_size=2)
        >>> rpc.shutdown()

        Below is an example of running a TorchScript function using RPC.

        >>> # On both workers:
        >>> @torch.jit.script
        >>> def my_script_add(t1, t2):
        >>>    return torch.add(t1, t2)

        >>> # On worker 0:
        >>> import torch.distributed.rpc as rpc
        >>> rpc.init_rpc("worker0", rank=0, world_size=2)
        >>> fut = rpc.rpc_async("worker1", my_script_add, args=(torch.ones(2), 3))
        >>> ret = fut.wait()
        >>> rpc.shutdown()

        >>> # On worker 1:
        >>> import torch.distributed.rpc as rpc
        >>> rpc.init_rpc("worker1", rank=1, world_size=2)
        >>> rpc.shutdown()
    """
    return _invoke_rpc(to, func, RPCExecMode.ASYNC, args, kwargs, timeout)<|MERGE_RESOLUTION|>--- conflicted
+++ resolved
@@ -26,7 +26,6 @@
     _is_current_rpc_agent_set,
     _reset_current_rpc_agent,
     _set_and_start_rpc_agent,
-    _set_rpc_timeout,
 )
 
 from .internal import (
@@ -166,11 +165,7 @@
 
     is_leader = leader_name == self_name
     if timeout == UNSET_RPC_TIMEOUT:
-<<<<<<< HEAD
-        timeout = _get_current_rpc_agent()._get_timeout()
-=======
         timeout = get_rpc_timeout()
->>>>>>> 4d80c8c6
 
     # Phase 1: Followers send it's object to the leader
     if is_leader:
@@ -201,29 +196,17 @@
             )
             worker_name_to_response_future_dict[follower_name] = fut
 
-<<<<<<< HEAD
-        failed_followers = []
-=======
         errors = []
->>>>>>> 4d80c8c6
         for follower_name, fut in worker_name_to_response_future_dict.items():
             try:
                 fut.wait()
             except RuntimeError as ex:
-<<<<<<< HEAD
-                failed_followers.append(follower_name)
-
-        if failed_followers:
-            raise RuntimeError(
-                f"Followers {failed_followers} timed out after {timeout:.2f} seconds"
-=======
                 errors.append((follower_name, ex))
 
         if errors:
             raise RuntimeError(
                 f"Followers {[e[0] for e in errors]} timed out in _all_gather "
                 f"after {timeout:.2f} seconds. The first exception is {errors[0][1]}"
->>>>>>> 4d80c8c6
             )
 
     return states.gathered_objects
@@ -241,13 +224,9 @@
     try:
         _all_gather(None, timeout=DEFAULT_SHUTDOWN_TIMEOUT)
     except RuntimeError as ex:
-<<<<<<< HEAD
-        logger.error(str(ex))
-=======
         logger.error(
             f"Failed to respond to 'Shutdown Proceed' in time, got error {ex}"
         )
->>>>>>> 4d80c8c6
 
 
 @_require_initialized
