from .fake_quantize import *  # noqa: F403

# TODO(future PR): fix the typo, should be `__all__`
_all__ = [
    # FakeQuantize (for qat)
<<<<<<< HEAD
    default_fake_quant,
    default_weight_fake_quant,
    default_symmetric_fixed_qparams_fake_quant,
    default_affine_fixed_qparams_fake_quant,
    default_per_channel_weight_fake_quant,
    default_histogram_fake_quant,
)
from .quantize import (
    add_observer_,
    add_quant_dequant,
    convert,
    get_observer_dict,
    prepare,
    prepare_qat,
    propagate_qconfig_,
    quantize,
    quantize_dynamic,
    quantize_qat,
    register_activation_post_process_hook,
    swap_module,
)  # noqa: F401

# TODO: Only a few of these functions are used outside the `fuse_modules.py`
#       Keeping here for compatibility, need to remove them later.
from .fuse_modules import (
    _fuse_modules,
    _get_module,
    _set_module,
    fuse_conv_bn,
    fuse_conv_bn_relu,
    fuse_known_modules,
    fuse_modules,
    get_fuser_method,
)  # noqa: F401
=======
    'default_fake_quant', 'default_weight_fake_quant',
    'default_symmetric_fixed_qparams_fake_quant',
    'default_affine_fixed_qparams_fake_quant',
    'default_per_channel_weight_fake_quant',
    'default_histogram_fake_quant',
]
>>>>>>> e041895d
<|MERGE_RESOLUTION|>--- conflicted
+++ resolved
@@ -1,48 +1,3 @@
 from .fake_quantize import *  # noqa: F403
-
-# TODO(future PR): fix the typo, should be `__all__`
-_all__ = [
-    # FakeQuantize (for qat)
-<<<<<<< HEAD
-    default_fake_quant,
-    default_weight_fake_quant,
-    default_symmetric_fixed_qparams_fake_quant,
-    default_affine_fixed_qparams_fake_quant,
-    default_per_channel_weight_fake_quant,
-    default_histogram_fake_quant,
-)
-from .quantize import (
-    add_observer_,
-    add_quant_dequant,
-    convert,
-    get_observer_dict,
-    prepare,
-    prepare_qat,
-    propagate_qconfig_,
-    quantize,
-    quantize_dynamic,
-    quantize_qat,
-    register_activation_post_process_hook,
-    swap_module,
-)  # noqa: F401
-
-# TODO: Only a few of these functions are used outside the `fuse_modules.py`
-#       Keeping here for compatibility, need to remove them later.
-from .fuse_modules import (
-    _fuse_modules,
-    _get_module,
-    _set_module,
-    fuse_conv_bn,
-    fuse_conv_bn_relu,
-    fuse_known_modules,
-    fuse_modules,
-    get_fuser_method,
-)  # noqa: F401
-=======
-    'default_fake_quant', 'default_weight_fake_quant',
-    'default_symmetric_fixed_qparams_fake_quant',
-    'default_affine_fixed_qparams_fake_quant',
-    'default_per_channel_weight_fake_quant',
-    'default_histogram_fake_quant',
-]
->>>>>>> e041895d
+from .fuse_modules import *  # noqa: F403
+from .quantize import *  # noqa: F403