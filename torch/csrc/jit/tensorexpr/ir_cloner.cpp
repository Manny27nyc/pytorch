#include <torch/csrc/jit/tensorexpr/ir_cloner.h>

#include <torch/csrc/jit/tensorexpr/ir.h>
#include <torch/csrc/jit/tensorexpr/ir_simplifier.h>
#include <torch/csrc/jit/tensorexpr/reduction.h>

#include <c10/util/irange.h>

namespace torch {
namespace jit {
namespace tensorexpr {

template <
    typename Op,
    typename std::enable_if<std::is_same<
        decltype(detail::bin_op_deducer(std::declval<Op>())),
        void>::value>::type* = nullptr>
static ExprPtr mutate_binary_op(
    NodePtr<Op> v,
    IRCloner* cloner,
    bool option = false) {
  ExprPtr lhs_new = v->lhs()->accept_mutator(cloner);
  ExprPtr rhs_new = v->rhs()->accept_mutator(cloner);
  IRNodeType expr_type = v->expr_type();
  switch (expr_type) {
    case IRNodeType::kAdd:
      return alloc<Add>(lhs_new, rhs_new);
    case IRNodeType::kSub:
      return alloc<Sub>(lhs_new, rhs_new);
    case IRNodeType::kMul:
      return alloc<Mul>(lhs_new, rhs_new);
    case IRNodeType::kDiv:
      return alloc<Div>(lhs_new, rhs_new);
    case IRNodeType::kMod:
      return alloc<Mod>(lhs_new, rhs_new);
    case IRNodeType::kMax:
      return alloc<Max>(lhs_new, rhs_new, option);
    case IRNodeType::kMin:
      return alloc<Min>(lhs_new, rhs_new, option);
    case IRNodeType::kAnd:
      return alloc<And>(lhs_new, rhs_new);
    case IRNodeType::kOr:
      return alloc<Or>(lhs_new, rhs_new);
    case IRNodeType::kXor:
      return alloc<Xor>(lhs_new, rhs_new);
    case IRNodeType::kLshift:
      return alloc<Lshift>(lhs_new, rhs_new);
    case IRNodeType::kRshift:
      return alloc<Rshift>(lhs_new, rhs_new);
    default:
      throw unimplemented_lowering(v);
  }
}

ExprPtr IRCloner::mutate(AddPtr v) {
  return mutate_binary_op(v, this);
}

ExprPtr IRCloner::mutate(SubPtr v) {
  return mutate_binary_op(v, this);
}

ExprPtr IRCloner::mutate(MulPtr v) {
  return mutate_binary_op(v, this);
}

ExprPtr IRCloner::mutate(DivPtr v) {
  return mutate_binary_op(v, this);
}

ExprPtr IRCloner::mutate(ModPtr v) {
  return mutate_binary_op(v, this);
}

ExprPtr IRCloner::mutate(AndPtr v) {
  return mutate_binary_op(v, this);
}

ExprPtr IRCloner::mutate(OrPtr v) {
  return mutate_binary_op(v, this);
}

ExprPtr IRCloner::mutate(XorPtr v) {
  return mutate_binary_op(v, this);
}

ExprPtr IRCloner::mutate(LshiftPtr v) {
  return mutate_binary_op(v, this);
}

ExprPtr IRCloner::mutate(RshiftPtr v) {
  return mutate_binary_op(v, this);
}

ExprPtr IRCloner::mutate(MaxPtr v) {
  return mutate_binary_op(v, this, v->propagate_nans());
}

ExprPtr IRCloner::mutate(MinPtr v) {
  return mutate_binary_op(v, this, v->propagate_nans());
}

ExprPtr IRCloner::mutate(CompareSelectPtr v) {
  ExprPtr lhs_new = v->lhs()->accept_mutator(this);
  ExprPtr rhs_new = v->rhs()->accept_mutator(this);
  ExprPtr retval1_new = v->ret_val1()->accept_mutator(this);
  ExprPtr retval2_new = v->ret_val2()->accept_mutator(this);
  return alloc<CompareSelect>(
      lhs_new,
      rhs_new,
      retval1_new,
      retval2_new,
      v->compare_select_op(),
      v->bias());
}

// NOLINTNEXTLINE
#define IMM_MUTATE_DEFINE(_1, Name)          \
  ExprPtr IRCloner::mutate(Name##ImmPtr v) { \
    return v;                                \
  }
AT_FORALL_SCALAR_TYPES_AND3(Bool, Half, BFloat16, IMM_MUTATE_DEFINE);
#undef IMM_MUTATE_DEFINE

ExprPtr IRCloner::mutate(CastPtr v) {
  ExprPtr src_value_new = v->src_value()->accept_mutator(this);
  return alloc<Cast>(v->dtype(), src_value_new);
}

ExprPtr IRCloner::mutate(BitCastPtr v) {
  ExprPtr src_value_new = v->src_value()->accept_mutator(this);
  return alloc<BitCast>(v->dtype(), src_value_new);
}

ExprPtr IRCloner::mutate(RampPtr v) {
  ExprPtr base_new = v->base()->accept_mutator(this);
  ExprPtr stride_new = v->stride()->accept_mutator(this);
  return alloc<Ramp>(base_new, stride_new, v->lanes());
}

ExprPtr IRCloner::mutate(LoadPtr v) {
  std::vector<ExprPtr> indices_new;
  indices_new.reserve(v->indices().size());
  for (ExprPtr ind : v->indices()) {
    indices_new.push_back(ind->accept_mutator(this));
  }
  BufPtr buf_new = to<Buf>(v->buf()->accept_mutator(this));
  return alloc<Load>(v->dtype(), buf_new, indices_new);
}

// We do not clone Vars since the original IR and cloned IR are expected to
// share the underlying variables.
ExprPtr IRCloner::mutate(VarPtr v) {
  return v;
}

// We do not clone Bufs since the original IR and cloned IR are expected to
// share the underlying Bufs. In spite of Bufs having expressions as dims and
// initializers, this is the expected usage of clone at this point.
//
// TODO: Revisit this if Bufs need to be cloned as well.
ExprPtr IRCloner::mutate(BufPtr v) {
  return v;
}

ExprPtr IRCloner::mutate(BroadcastPtr v) {
  int lanes = v->lanes();
  ExprPtr value_new = v->value()->accept_mutator(this);
  return alloc<Broadcast>(value_new, lanes);
}

ExprPtr IRCloner::mutate(IfThenElsePtr v) {
  ExprPtr condition_new = v->condition()->accept_mutator(this);
  ExprPtr true_value_new = v->true_value()->accept_mutator(this);
  ExprPtr false_value_new = v->false_value()->accept_mutator(this);

  return alloc<IfThenElse>(condition_new, true_value_new, false_value_new);
}

ExprPtr IRCloner::mutate(IntrinsicsPtr v) {
  std::vector<ExprPtr> params_new;
  params_new.reserve(v->nparams());
  for (auto param : v->params()) {
    params_new.push_back(param->accept_mutator(this));
  }
  return alloc<Intrinsics>(v->op_type(), v->dtype(), params_new);
}

ExprPtr IRCloner::mutate(TermPtr v) {
  ExprPtr scalar_new = v->scalar()->accept_mutator(this);

  std::vector<ExprPtr> variables_new;
  variables_new.reserve(v->variables().size());
  for (auto t : v->variables()) {
    variables_new.push_back(t->accept_mutator(this));
  }
  return alloc<Term>(v->hasher(), scalar_new, variables_new);
}

ExprPtr IRCloner::mutate(PolynomialPtr v) {
  ExprPtr scalar_new = v->scalar()->accept_mutator(this);

  std::vector<TermPtr> variables_new;
  variables_new.reserve(v->variables().size());
  for (auto t : v->variables()) {
    variables_new.push_back(static_to<Term>(t->accept_mutator(this)));
  }
  return alloc<Polynomial>(v->hasher(), scalar_new, variables_new);
}

ExprPtr IRCloner::mutate(RoundOffPtr v) {
  return alloc<RoundOff>(
      v->lhs()->accept_mutator(this), v->rhs()->accept_mutator(this));
}

ExprPtr IRCloner::mutate(MaxTermPtr v) {
  ExprPtr scalar_new =
      v->scalar() ? v->scalar()->accept_mutator(this) : nullptr;

  std::vector<ExprPtr> variables_new;
  variables_new.reserve(v->variables().size());
  for (auto t : v->variables()) {
    variables_new.push_back(t->accept_mutator(this));
  }
  return alloc<MaxTerm>(
      v->hasher(), scalar_new, v->propagate_nans(), variables_new);
}

ExprPtr IRCloner::mutate(MinTermPtr v) {
  ExprPtr scalar_new =
      v->scalar() ? v->scalar()->accept_mutator(this) : nullptr;

  std::vector<ExprPtr> variables_new;
  variables_new.reserve(v->variables().size());
  for (auto t : v->variables()) {
    variables_new.push_back(t->accept_mutator(this));
  }
  return alloc<MinTerm>(
      v->hasher(), scalar_new, v->propagate_nans(), variables_new);
}

ExprPtr IRCloner::mutate(ReduceOpPtr v) {
  ExprPtr body_new = v->body()->accept_mutator(this);

  std::vector<VarPtr> reduce_args_new;
  reduce_args_new.reserve(v->reduce_args().size());
  for (auto r : v->reduce_args()) {
    reduce_args_new.push_back(static_to<Var>(r->accept_mutator(this)));
  }

  return alloc<ReduceOp>(body_new, reduce_args_new, v->reducer());
}

StmtPtr IRCloner::mutate(ForPtr v) {
  auto start_new = v->start()->accept_mutator(this);
  auto stop_new = v->stop()->accept_mutator(this);
  auto body_new = v->body()->accept_mutator(this);

  return alloc<For>(v->var(), start_new, stop_new, body_new, v->loop_options());
}

StmtPtr IRCloner::mutate(BlockPtr v) {
  std::vector<StmtPtr> stmts_new;
  stmts_new.reserve(v->nstmts());
  for (StmtPtr stmt : *v) {
    stmts_new.push_back(stmt->accept_mutator(this));
  }
  return alloc<Block>(stmts_new);
}

StmtPtr IRCloner::mutate(StorePtr v) {
  std::vector<ExprPtr> indices_new;
  indices_new.reserve(v->indices().size());
  for (auto ind : v->indices()) {
    indices_new.push_back(ind->accept_mutator(this));
  }
  auto value_new = v->value()->accept_mutator(this);
  BufPtr buf_new = to<Buf>(v->buf()->accept_mutator(this));
  return alloc<Store>(buf_new, indices_new, value_new);
}

StmtPtr IRCloner::mutate(AtomicAddPtr v) {
  std::vector<ExprPtr> indices_new;
  indices_new.reserve(v->indices().size());
  for (auto ind : v->indices()) {
    indices_new.push_back(ind->accept_mutator(this));
  }
  auto value_new = v->value()->accept_mutator(this);
  BufPtr buf_new = to<Buf>(v->buf()->accept_mutator(this));
  return alloc<AtomicAdd>(buf_new, indices_new, value_new);
}

StmtPtr IRCloner::mutate(AllocatePtr v) {
  BufPtr buf_new = to<Buf>(v->buf()->accept_mutator(this));
  return alloc<Allocate>(buf_new);
}

StmtPtr IRCloner::mutate(FreePtr v) {
  BufPtr buf_new = to<Buf>(v->buf()->accept_mutator(this));
  return alloc<Free>(buf_new);
}

StmtPtr IRCloner::mutate(SyncThreadsPtr v) {
  return alloc<SyncThreads>();
}

StmtPtr IRCloner::mutate(ExternalCallPtr v) {
  BufPtr buf_new = to<Buf>(v->buf()->accept_mutator(this));

  std::vector<BufPtr> buf_args_new;
  buf_args_new.reserve(v->buf_args().size());
  for (BufPtr buf_arg : v->buf_args()) {
    buf_args_new.push_back(to<Buf>(buf_arg->accept_mutator(this)));
  }
  std::vector<ExprPtr> args_new;
  args_new.reserve(v->args().size());
  for (ExprPtr arg : v->args()) {
    args_new.push_back(arg->accept_mutator(this));
  }

  return alloc<ExternalCall>(buf_new, v->func_name(), buf_args_new, args_new);
}

StmtPtr IRCloner::mutate(LetPtr v) {
  auto value_new = v->value()->accept_mutator(this);
  return alloc<Let>(v->var(), value_new);
}

StmtPtr IRCloner::mutate(CondPtr v) {
  auto condition_new = v->condition()->accept_mutator(this);
  StmtPtr true_old = v->true_stmt();
  StmtPtr false_old = v->false_stmt();
  StmtPtr true_new = true_old ? true_old->accept_mutator(this) : true_old;
  StmtPtr false_new = false_old ? false_old->accept_mutator(this) : false_old;
  return alloc<Cond>(condition_new, true_new, false_new);
}

StmtPtr Stmt::clone(StmtPtr s) {
  IRCloner cloner;
  StmtPtr cloned = s->accept_mutator(&cloner);
  set_parent(cloned, nullptr);
  return cloned;
}

<<<<<<< HEAD
Expr* Expr::clone(Expr* e) {
=======
ExprPtr Expr::clone(ExprPtr e) {
>>>>>>> fe0f9d1d
  IRCloner cloner;
  return e->accept_mutator(&cloner);
}

} // namespace tensorexpr
} // namespace jit
} // namespace torch<|MERGE_RESOLUTION|>--- conflicted
+++ resolved
@@ -342,11 +342,7 @@
   return cloned;
 }
 
-<<<<<<< HEAD
-Expr* Expr::clone(Expr* e) {
-=======
 ExprPtr Expr::clone(ExprPtr e) {
->>>>>>> fe0f9d1d
   IRCloner cloner;
   return e->accept_mutator(&cloner);
 }
