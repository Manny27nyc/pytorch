--- conflicted
+++ resolved
@@ -204,16 +204,13 @@
             return [nInputPlane, outputHeight, outputWidth]
           else:
             return [nbatch, nInputPlane, outputHeight, outputWidth]
-<<<<<<< HEAD
 
         def max_pool2d_with_indices(input: List[int], kernel_size: List[int], stride: List[int], padding: List[int], dilation: List[int], ceil_mode: bool):
           out = max_pool2d(input, kernel_size, stride, padding, dilation, ceil_mode)
           return (out, out)
-
-=======
     )"
     R"(
->>>>>>> 0341b914
+
         def mm(self: List[int] , mat2: List[int]):
           assert len(self) == 2, "self must be a matrix"
           assert len(mat2) == 2, "mat2 must be a matrix"
