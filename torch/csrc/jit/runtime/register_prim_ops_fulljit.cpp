#include <torch/csrc/jit/runtime/register_ops_utils.h>

#include <ATen/core/ivalue.h>
#include <c10/util/irange.h>

#include <algorithm>
#include <bitset>
#include <cctype>
#include <cmath>
#include <exception>
#include <fstream>
#include <iostream>
#include <limits>
#include <memory>
#include <mutex>
#include <ostream>
#include <stdexcept>
#include <string>
#include <typeinfo>
#include <unordered_map>
#include <unordered_set>
#include <utility>
#include <vector>

namespace torch {
namespace jit {

namespace {

RegisterOperators reg(
    {Operator(
         prim::profile,
         [](const Node* node) -> Operation {
           return [](Stack& stack) {
             AT_ERROR(
                 "Must be lowered to Interpreter's PROFILE instruction"); // NOLINT
           };
         },
         aliasAnalysisSpecialCase()),
     Operator(
         prim::profile_ivalue,
         [](const Node* node) -> Operation {
           return [](Stack& stack) {
             AT_ERROR(
                 "Must be lowered to Interpreter's PROFILE instruction"); // NOLINT
           };
         },
         aliasAnalysisSpecialCase()),
     Operator(
         prim::FusionGroup,
         [](const Node* node) -> Operation {
           const auto key = registerFusion(node);
           return [key](Stack& stack) {
             RECORD_FUNCTION("FusionGroup", std::vector<c10::IValue>());
             runFusion(key, stack);
           };
         },
         aliasAnalysisSpecialCase()),
     Operator(
         prim::RequiresGradCheck /* (...)  -> (..., bool) */,
         [](const Node* node) -> Operation {
           std::vector<bool> rg_props =
               fmap(node->tys(attr::types), [](const TypePtr& t) {
                 // if an rg property changes we assume a tensor does require
                 // gradients which is set in `guardDifferentiableGraph`
                 TORCH_INTERNAL_ASSERT(
                     t->castRaw<TensorType>()->requiresGrad().has_value());
                 return *t->castRaw<TensorType>()->requiresGrad();
               });
           return [rg_props](Stack& stack) {
             auto num_inputs = rg_props.size();
             // Check every input's shape against profiled (expected) shape.
             for (const auto i : c10::irange(num_inputs)) {
               auto& input = peek(stack, i, num_inputs);
               const auto& t = input.toTensor();
               if (rg_props[i] != t.requires_grad()) {
                 push(stack, false);
                 return;
               }
             }

             push(stack, true);
           };
         },
         aliasAnalysisSpecialCase()),
     Operator(
         prim::ConstantChunk,
         [](const Node* node) -> Operation {
           int64_t chunks = node->i(attr::chunks);
           int64_t dim = node->i(attr::dim);
           auto outputs_used = fmap(node->outputs(), [](const Value* v) {
             return v->uses().size() > 0;
           });
           return [=](Stack& stack) {
             RECORD_FUNCTION("chunk", last(stack, 1));

             at::Tensor t;
             pop(stack, t);
             auto result = at::chunk(t, chunks, dim);
             stack.insert(
                 stack.end(),
                 std::make_move_iterator(result.begin()),
                 std::make_move_iterator(result.end()));
             // NB: Chunk can sometimes return a smaller number of outputs.
             int64_t num_results = result.size();
             if (num_results != chunks) {
               if (num_results > chunks) {
                 TORCH_CHECK(
                     num_results == chunks,
                     "Expected chunk to return ",
                     chunks,
                     " outputs, but got ",
                     num_results);
               }
               for (const auto i : c10::irange(num_results, chunks)) {
                 TORCH_CHECK(
                     !outputs_used[i],
                     "Expected chunk to return at least ",
                     chunks,
                     " outputs, but got only ",
                     num_results);
                 // We know that the output is unused, so it's ok to push
                 // anything on the stack.
                 stack.emplace_back();
               }
             }
           };
         },
         aliasAnalysisSpecialCase()),
     Operator(
         prim::ChunkSizes,
         [](const Node* node) -> Operation {
           int64_t raw_dim = node->i(attr::dim);
           int64_t chunks = node->i(attr::chunks);
           return [raw_dim, chunks](Stack& stack) {
             c10::List<int64_t> shape = pop(stack).toIntList();
             c10::List<int64_t> regular_shape = shape.copy();
             c10::List<int64_t> last_shape = shape.copy();
             int64_t dim = at::maybe_wrap_dim(raw_dim, shape.size());
             TORCH_CHECK(
                 dim < (int64_t)regular_shape.size(),
                 "Dimension out of range for chunk");
             int64_t split_size = (regular_shape[dim] + chunks - 1) / chunks;
             regular_shape[dim] = split_size;
             if (shape[dim] % chunks == 0) {
               last_shape[dim] = split_size;
             } else {
               int64_t num_splits = std::max<int64_t>(
                   (shape[dim] + split_size - 1) / split_size, 1);
               last_shape[dim] =
                   split_size - (split_size * num_splits - shape[dim]);
               AT_ASSERT(last_shape[dim] >= 0);
             }
             push(stack, std::move(regular_shape));
             push(stack, std::move(last_shape));
           };
         },
         aliasAnalysisSpecialCase()),
     Operator(
         "aten::_grad_sum_to_size(Tensor(a) self, int[]? size) -> Tensor(a)",
         [](Stack& stack) {
           RECORD_FUNCTION("_grad_sum_to_size", std::vector<c10::IValue>());
           IValue self, size;
           pop(stack, self, size);
           if (size.isNone()) {
             push(stack, std::move(self));
           } else {
             push(stack, at::sum_to(self.toTensor(), size.toIntVector()));
           }
         },
         aliasAnalysisFromSchema()),
     // This operator is generated inside the compiler for indexing into
     // ModuleList without a statically determinable key. Accordingly,
     // self must be a ModuleType and the output must be an InterfaceType.
     OperatorGenerator(
         TORCH_SELECTIVE_SCHEMA(
             "prim::ModuleContainerIndex.list(Any self, int ind) -> Any"),
         [](Stack& stack) {
           IValue ind = pop(stack);
           IValue module_dict = pop(stack);
           std::stringstream ss;
           ss << ind.toInt();
           push(stack, module_dict.toModule().attr(ss.str()));
         },
         aliasAnalysisFromSchema()),
     // This operator is generated inside the compiler for indexing into
     // ModuleDict without a statically determinable key. Accordingly,
     // self must be a ModuleType and the output must be an InterfaceType.
     OperatorGenerator(
         TORCH_SELECTIVE_SCHEMA(
             "prim::ModuleContainerIndex.dict(Any self, str ind) -> Any"),
         [](Stack& stack) {
           IValue ind = pop(stack);
           IValue module_dict = pop(stack);
           push(stack, module_dict.toModule().attr(ind.toStringRef()));
         },
         aliasAnalysisFromSchema()),
     Operator(
         prim::TypeCheck /* (...)  -> (..., bool) */,
         [](const Node* /* node */) -> Operation {
           return [](Stack& /* stack */) {
             AT_ERROR("prim::TypeCheck not yet implemented"); // NOLINT
           };
         },
         aliasAnalysisSpecialCase()),
     Operator(
         prim::FallbackGraph,
         [](const Node* node) -> Operation {
           return [](Stack& stack) {
             AT_ERROR(
                 "Must be converted to prim::FunctionCall by replaceFallbackGraphWithFallbackFunction"); // NOLINT
           };
         },
         aliasAnalysisSpecialCase()),
     Operator(
         "prim::Guard(Tensor(a) t) -> Tensor(a)",
         [](Stack& stack) { AT_ERROR("Should be replaced by prim::BailOut"); },
         aliasAnalysisFromSchema()),
     Operator(
         "prim::BailOut(...) -> Tensor(a)",
         [](Stack& /* stack */) {
           AT_ERROR("prim::BailOut not yet implemented"); // NOLINT
         },
         aliasAnalysisFromSchema()),
     Operator(
         "prim::BailoutTemplate() -> int",
         [](Stack& stack) {
           // TODO: today, we put a single bailout template at the front to
           // carry the un-optimized graph for bailout nodes to use. Ideally
           // this should never run, but we haven't written the code to remove
           // it yet.
           // TORCH_INTERNAL_ASSERT(false);

           // Returns an int so that we have an easy way to do graph traversal
           push(stack, 1);
         },
         aliasAnalysisFromSchema()),
     Operator(
         "aten::grad(Tensor[] outputs, Tensor[] inputs, Tensor?[]? grad_outputs=None, bool? retain_graph=None, bool create_graph=False, bool allow_unused=False) -> Tensor?[]",
         [](Stack& stack) {
           bool allow_unused = pop(stack).toBool();
           bool create_graph = pop(stack).toBool();
           auto retain_graph = pop(stack).toOptional<bool>();
           auto grad_outputs = pop(stack);
           auto inputs = pop(stack).toTensorList();
           auto outputs = pop(stack).toTensorList();
           std::vector<torch::autograd::Variable> input_vars(
               inputs.begin(), inputs.end());
           std::vector<torch::autograd::Variable> output_vars(
               outputs.begin(), outputs.end());
           std::vector<torch::autograd::Variable> gradients;

           if (!grad_outputs.isNone()) {
             for (const IValue& v : grad_outputs.toListRef()) {
               gradients.emplace_back(v.isNone() ? at::Tensor() : v.toTensor());
             }
           }

           auto res = torch::autograd::grad(
               output_vars,
               input_vars,
               gradients,
               retain_graph,
               create_graph,
               allow_unused);

           c10::impl::GenericList res_list{OptionalType::ofTensor()};
           for (const at::Tensor& t : res) {
             res_list.emplace_back(t.defined() ? t : IValue());
           }
           push(stack, res_list);
         },
         aliasAnalysisFromSchema()),
     // NB: backward op might write to every input tensors in the graph and it's
     // much more expensive to analayze the leaves and sometimes it might retain
     // the whole gradients in every tensor of the Autograd graph with
     // create_graph=True so we use aliasAnalysisConservative for these two OPs
     Operator(
         "aten::backward.TensorList(Tensor[] tensors, Tensor?[]? grad_tensors=None, bool? retain_graph=None, bool create_graph=False) -> ()",
         [](Stack& stack) {
           bool create_graph = pop(stack).toBool();
           auto retain_graph = pop(stack).toOptional<bool>();
           auto grad_tensors = pop(stack);
           auto outputs = pop(stack).toTensorList();
           std::vector<torch::autograd::Variable> output_vars(
               outputs.begin(), outputs.end());
           std::vector<torch::autograd::Variable> gradients;

           if (!grad_tensors.isNone()) {
             for (const IValue& v : grad_tensors.toListRef()) {
               gradients.emplace_back(v.isNone() ? at::Tensor() : v.toTensor());
             }
           }

           torch::autograd::backward(
               output_vars, gradients, retain_graph, create_graph);
         },
         aliasAnalysisConservative()),
     Operator(
         "aten::save(t item, str filename) -> ()",
         [](Stack& stack) {
           auto filename = pop(stack).toStringRef();
           auto ivalue = pop(stack);

           // Pickle the tensor
           auto data = jit::pickle_save(ivalue);

           // Write file
           std::fstream output(filename, std::ios::out | std::ios::binary);
           output.write(data.data(), data.size());
         },
         aliasAnalysisFromSchema()),
     Operator(
         "prim::IgnoredPythonOp(...) -> None",
         [](Stack& stack) {
           throw JITException(
               "This Python function is annotated to be ignored"
               " and cannot be and has not been included in the exported"
               " binary, meaning that it cannot be executed now."
               " Make sure that ignored operations are never executed after"
               " import");
         },
         aliasAnalysisFromSchema()),
     Operator(
         "aten::wait(Future(t) self) -> t",
         [](Stack& stack) {
           TORCH_CHECK(
               false, "wait is implemented directly in the interpreter");
         },
         aliasAnalysisSpecialCase())});

RegisterOperators logging_operators(
    {Operator(
         "prim::AddStatValue(str key, int val) -> ()",
         [](Stack& stack) {
           auto val = pop(stack).toInt();
           auto key = pop(stack).toString();

           auto schema =
               parseSchema("prim::AddStatValue(str key, int val) -> ()");
           // TODO: remove this custom tracing code once the custom op bugfix
           // lands
           if (jit::tracer::isTracing()) {
             const auto& graph = tracer::getTracingState()->graph;
             Node* node = graph->create(prim::AddStatValue, /*num_outputs=*/0);
             tracer::recordSourceLocation(node);
             node->addInput(insertConstant(*graph, key));
             tracer::addInputs(node, "val", val);
             graph->insertNode(node);
           }
           torch::jit::logging::getLogger()->addStatValue(*key, val);
         },
         aliasAnalysisFromSchema()),
     Operator(
         "prim::TimePoint() -> int",
         [](Stack& stack) {
           auto schema = parseSchema("prim::TimePoint() -> int");
           Node* node = nullptr;
           // TODO: remove this custom tracing code once the custom op bugfix
           // lands
           if (jit::tracer::isTracing()) {
             const auto& graph = tracer::getTracingState()->graph;
             Node* node = graph->create(prim::TimePoint, /*num_outputs=*/0);
             tracer::recordSourceLocation(node);
             graph->insertNode(node);
           }
           auto output = autograd::profiler::getTime(/*allow_monotonic=*/true);
           push(stack, output);
           if (jit::tracer::isTracing()) {
             jit::tracer::addOutput(node, output);
           }
         },
         aliasAnalysisFromSchema())});

<<<<<<< HEAD
C10_UNUSED void hashValue(Stack* stack) {
=======
C10_UNUSED void hashValue(Stack& stack) {
>>>>>>> fe0f9d1d
  auto value = pop(stack);
  push(stack, value.hash());
}

bool isSortableTupleType(
    const TupleTypePtr& tuple_type,
    std::stringstream& why_not) {
  for (const TypePtr& ele_type : tuple_type->containedTypes()) {
    switch (ele_type->kind()) {
      case TypeKind::IntType:
      case TypeKind::BoolType:
      case TypeKind::FloatType:
      case TypeKind::StringType:
      case TypeKind::TensorType:
        continue;
      case TypeKind::TupleType:
        if (!isSortableTupleType(ele_type->expect<TupleType>(), why_not)) {
          return false;
        }
        continue;
      case TypeKind::ClassType:
        if (!c10::checkObjectSortSchema(
                ele_type->expect<ClassType>(), why_not)) {
          return false;
        }
        continue;
      default:
        why_not << "Contained elements in " << *tuple_type
                << " are not sortable. Only Int, Bool, Float, String, Tensor, "
                << "a User Defined Class with __lt__ method defined or Tuples "
                << "of aforementionted types can be sorted.";
        return false;
    }
  }

  return true;
}

bool isSortableListOfObjectsOrTuples(
    c10::List<IValue>& ivalues,
    std::stringstream& why_not) {
  if (ivalues.empty()) {
    return true;
  }

  auto type = ivalues.get(0).type();
  // We assume lists have homogenous types, use first element to determine
  // best sorting methods. If in the future we need to support heterogenous
  // types inside list, then sorting needs to have runtime sortable checks.
  const size_t n = ivalues.size();
  for (const auto i : c10::irange(n)) {
    const IValue& v = ivalues.get(i);
    auto curr_type = v.type();
    if (*curr_type != *type) {
      why_not << "Only values of same type can be compared. "
              << "Found " << type->repr_str() << " and "
              << curr_type->repr_str();
      return false;
    }
  }

  if (auto tuple_type = type->cast<TupleType>()) {
    return isSortableTupleType(tuple_type, why_not);
  }

  if (auto class_type = type->cast<ClassType>()) {
    return c10::checkObjectSortSchema(class_type, why_not) != nullptr;
  }

  // Basic types like tensors/ints/floats/bools/strs are not checked in this
  // method because they should have been schema matched to specialized
  // aten::sort kernels using listSort<T>.
  why_not << "Only list of Tensors, ints, floats, bools, strs, "
          << "a User Defined Class that defines the __lt__ compare method "
          << "or Tuples of aforementioned types can be sorted, got list of "
          << type->repr_str() << "\n";
  return false;
}

template <bool has_reverse_arg, bool copy_return_list>
void sort_op(Stack& stack) {
  bool reverse = has_reverse_arg ? pop(stack).toBool() : false;
  auto g_list = pop(stack).toList();

  if (copy_return_list) {
    g_list = g_list.copy();
  }

  if (!g_list.empty()) {
    std::stringstream error_str;
    if (!isSortableListOfObjectsOrTuples(g_list, error_str)) {
      throw std::runtime_error(error_str.str());
    }

    c10::IValueComparator comparator;
    if (reverse) {
      comparator = c10::getGreaterThanComparator(g_list.get(0));
    } else {
      comparator = c10::getLessThanComparator(g_list.get(0));
    }
    std::sort(g_list.begin(), g_list.end(), comparator);
  }

  if (copy_return_list) {
    push(stack, g_list);
  }
}

// NB: this must be registered after the other aten::sort operators
RegisterOperators regSort({
    Operator(
        "aten::sorted.any(t[](a) self) -> (t[])",
        sort_op</*has_reverse_arg*/ false, /*copy_return_list*/ true>,
        aliasAnalysisFromSchema()),
    Operator(
        "aten::sort.any(t[](a!) self, bool reverse=False) -> ()",
        sort_op</*has_reverse_arg*/ true, /*copy_return_list*/ false>,
        aliasAnalysisFromSchema()),
});

// reference: _output_size in torch/nn/functional.py
// size can be none, int or intlist
// scale_factors can be none, float, or floatlist
std::vector<int64_t> _output_size(
    const at::Tensor& input,
    size_t dim,
    const IValue& size,
    const IValue& scale_factors) {
  if (!size.isNone()) {
    if (size.isInt()) {
      std::vector<int64_t> repeated(dim, size.toInt());
      return repeated;
    } else {
      return size.toIntVector();
    }
  }
  std::vector<double> scale_repeated;
  if (scale_factors.isDouble()) {
    scale_repeated = std::vector<double>(dim, scale_factors.toDouble());
  } else {
    scale_repeated = scale_factors.toDoubleVector();
  }
  std::vector<int64_t> ret;
  for (const auto i : c10::irange(dim)) {
    ret.push_back(std::floor(input.size(i + 2) * scale_repeated[i]));
  }
  return ret;
}

// return true if v is a real float
// and false if it is an integer
bool _is_floating_value(double v) {
  return std::floor(v) != v;
}

// reference: interpolate in torch/nn/functional.py
// size can be none, int or intlist
// scale_factors can be none, float, or floatlist
at::Tensor interpolate(
    const at::Tensor& input,
    const IValue& size,
    const IValue& scale_factors,
    const std::string& mode,
    c10::optional<bool> align_corners,
    c10::optional<bool> recompute_scale_factor) {
  if ((mode == "nearest" || mode == "area")) {
    if (align_corners != c10::nullopt) {
      throw std::runtime_error(
          "align_corners option can only be set with the "
          "interpolating modes: linear | bilinear | bicubic | trilinear");
    }
  } else {
    if (align_corners == c10::nullopt) {
      TORCH_WARN(
          "Default upsampling behavior when mode=",
          mode,
          " is changed "
          "to align_corners=False since 0.4.0. Please specify align_corners=True "
          "if the old behavior is desired. See the documentation of nn.Upsample for details");
      align_corners = false;
    }
  }

  double scale_factors_1 = -1.0;
  double scale_factors_2 = -1.0;
  double scale_factors_3 = -1.0;

  if (!scale_factors.isNone() && recompute_scale_factor == c10::nullopt) {
    recompute_scale_factor = true;
    bool warn_recompute_scale_factor = false;

    if (scale_factors.isDouble()) {
      // only warn when the scales have floating values since
      // the result for ints is the same with/without recompute_scale_factor
      if (_is_floating_value(scale_factors.toDouble())) {
        warn_recompute_scale_factor = true;
      }
    } else if (scale_factors.isDoubleList()) {
      auto scale_factors_list = scale_factors.toDoubleList();

      for (const auto& scales : scale_factors_list) {
        // only warn when the scales have floating values since
        // the result for ints is the same with/without recompute_scale_factor
        if (_is_floating_value(scales)) {
          warn_recompute_scale_factor = true;
          break;
        }
      }
    }

    if (warn_recompute_scale_factor) {
      TORCH_WARN(
          "The default behavior for interpolate/upsample with float scale_factor will change "
          "in 1.5.0 to align with other frameworks/libraries, and use scale_factor directly, "
          "instead of relying on the computed output size. "
          "If you wish to keep the old behavior, please set recompute_scale_factor=True. "
          "See the documentation of nn.Upsample for details.");
    }
  }

  if (recompute_scale_factor == false) {
    if (scale_factors.isDouble()) {
      scale_factors_1 = scale_factors.toDouble();
      scale_factors_2 = scale_factors.toDouble();
      scale_factors_3 = scale_factors.toDouble();
    } else if (scale_factors.isDoubleList()) {
      auto scale_factors_list = scale_factors.toDoubleList();
      scale_factors_1 = scale_factors_list[0];
      if (scale_factors_list.size() >= 2) {
        scale_factors_2 = scale_factors_list[1];
        if (scale_factors_list.size() >= 3) {
          scale_factors_3 = scale_factors_list[2];
        }
      }
    }
  }

  const auto dim1d = 3;
  const auto dim2d = 4;
  const auto dim3d = 5;

  auto input_dim = input.dim();
  if (input_dim == dim1d && mode == "nearest")
    return at::upsample_nearest1d(
        input,
        _output_size(input, 1, size, scale_factors),
        c10::make_optional(scale_factors_1));
  if (input_dim == dim2d && mode == "nearest")
    return at::upsample_nearest2d(
        input,
        _output_size(input, 2, size, scale_factors),
        scale_factors_1,
        scale_factors_2);
  if (input_dim == dim3d && mode == "nearest")
    return at::upsample_nearest3d(
        input,
        _output_size(input, 3, size, scale_factors),
        scale_factors_1,
        scale_factors_2,
        scale_factors_3);
  if (input_dim == dim1d && mode == "area")
    return at::adaptive_avg_pool1d(
        input, _output_size(input, 1, size, scale_factors));
  if (input_dim == dim2d && mode == "area")
    return at::adaptive_avg_pool2d(
        input, _output_size(input, 2, size, scale_factors));
  if (input_dim == dim3d && mode == "area")
    return at::adaptive_avg_pool3d(
        input, _output_size(input, 3, size, scale_factors));
  if (input_dim == dim1d && mode == "linear")
    return at::upsample_linear1d(
        input,
        _output_size(input, 1, size, scale_factors),
        *align_corners,
        c10::make_optional(scale_factors_1));
  if (input_dim == dim1d && mode == "bilinear")
    throw std::runtime_error("Got 3D input, but bilinear mode needs 4D input");
  if (input_dim == dim1d && mode == "bicubic")
    throw std::runtime_error("Got 3D input, but bicubic mode needs 4D input");
  if (input_dim == dim1d && mode == "trilinear")
    throw std::runtime_error("Got 3D input, but trilinear mode needs 5D input");
  if (input_dim == dim2d && mode == "linear")
    throw std::runtime_error("Got 4D input, but linear mode needs 3D input");
  if (input_dim == dim2d && mode == "bilinear")
    return at::upsample_bilinear2d(
        input,
        _output_size(input, 2, size, scale_factors),
        *align_corners,
        scale_factors_1,
        scale_factors_2);
  if (input_dim == dim2d && mode == "bicubic")
    return at::upsample_bicubic2d(
        input,
        _output_size(input, 2, size, scale_factors),
        *align_corners,
        scale_factors_1,
        scale_factors_2);
  if (input_dim == dim2d && mode == "trilinear")
    throw std::runtime_error("Got 4D input, but trilinear mode needs 5D input");
  if (input_dim == dim3d && mode == "linear")
    throw std::runtime_error("Got 5D input, but linear mode needs 3D input");
  if (input_dim == dim3d && mode == "bilinear")
    throw std::runtime_error("Got 5D input, but bilinear mode needs 4D input");
  if (input_dim == dim3d && mode == "bicubic")
    throw std::runtime_error("Got 5D input, but bicubic mode needs 4D input");
  if (input_dim == dim3d && mode == "trilinear")
    return at::upsample_trilinear3d(
        input,
        _output_size(input, 3, size, scale_factors),
        *align_corners,
        scale_factors_1,
        scale_factors_2,
        scale_factors_3);

  AT_ERROR(
      "Input Error: Only 3D, 4D and 5D input Tensors supported",
      " (got ",
      input_dim,
      "D) for the modes: nearest | linear | bilinear | trilinear",
      " (got ",
      mode,
      ") ");
}

void interpolate_op(Stack& stack) {
  at::Tensor input;
  IValue size;
  IValue scale_factors;
  std::string mode;
  IValue align_corners;
  IValue recompute_scale_factor;
  pop(stack,
      input,
      size,
      scale_factors,
      mode,
      align_corners,
      recompute_scale_factor);
  at::Tensor res = interpolate(
      input,
      size,
      scale_factors,
      mode,
      align_corners.toOptional<bool>(),
      recompute_scale_factor.toOptional<bool>());
  push(stack, std::move(res));
}

// interpolate takes in float & float[] for scale factor
// upsample takes in int & int[], so convert the ints to floats before
// passing on to the interpolate op
IValue convert_scale_factor_to_double(const IValue& int_ivalue) {
  IValue scale_factor_double;
  if (int_ivalue.isInt()) {
    scale_factor_double = static_cast<double>(int_ivalue.toInt());
  } else if (int_ivalue.isIntList()) {
    auto int_list = int_ivalue.toIntVector();
    std::vector<double> double_vec(int_list.begin(), int_list.end());
    scale_factor_double = double_vec;
  } else if (int_ivalue.isNone()) {
    return IValue();
  } else {
    std::stringstream ss;
    ss << "Expecting optional int or int list arg for scale factor, got"
       << int_ivalue;
    throw std::runtime_error(ss.str());
  }
  return scale_factor_double;
}

void upsample_nearest_op(Stack& stack) {
  at::Tensor input;
  IValue size;
  IValue scale_factor_int;
  pop(stack, input, size, scale_factor_int);
  IValue scale_factor_double = convert_scale_factor_to_double(scale_factor_int);
  at::Tensor res = interpolate(
      input, size, scale_factor_double, "nearest", c10::nullopt, c10::nullopt);
  push(stack, std::move(res));
}

void upsample_op(Stack& stack) {
  at::Tensor input;
  IValue size;
  IValue scale_factor_int;
  std::string mode;
  IValue align_corners;
  pop(stack, input, size, scale_factor_int, mode, align_corners);
  IValue scale_factor_double = convert_scale_factor_to_double(scale_factor_int);
  at::Tensor res = interpolate(
      input,
      size,
      scale_factor_double,
      mode,
      align_corners.toOptional<bool>(),
      c10::nullopt);
  push(stack, std::move(res));
}

void upsample_bilinear_op(Stack& stack) {
  at::Tensor input;
  IValue size;
  IValue scale_factor_int;
  pop(stack, input, size, scale_factor_int);
  IValue scale_factor_double = convert_scale_factor_to_double(scale_factor_int);
  at::Tensor res = interpolate(
      input, size, scale_factor_double, "bilinear", true, c10::nullopt);
  push(stack, std::move(res));
}

// These ops are no longer generated, but remain here for BC
RegisterOperators reg3({
    Operator(
        "aten::__interpolate.scale_list(Tensor input, int? size = None, float[]? scale_factor = None, str mode = 'nearest', bool? align_corners = None, bool? recompute_scale_factor = None) -> Tensor",
        interpolate_op,
        aliasAnalysisFromSchema()),
    Operator(
        "aten::__interpolate.size_list_scale_list(Tensor input, int[]? size = None, float[]? scale_factor = None, str mode = 'nearest', bool? align_corners = None, bool? recompute_scale_factor = None) -> Tensor",
        interpolate_op,
        aliasAnalysisFromSchema()),
    Operator(
        "aten::__interpolate(Tensor input, int? size = None, float? scale_factor = None, str mode = 'nearest', bool? align_corners = None, bool? recompute_scale_factor = None) -> Tensor",
        interpolate_op,
        aliasAnalysisFromSchema()),
    Operator(
        "aten::__interpolate.size_list(Tensor input, int[]? size = None, float? scale_factor = None, str mode = 'nearest', bool? align_corners = None, bool? recompute_scale_factor = None) -> Tensor",
        interpolate_op,
        aliasAnalysisFromSchema()),

    Operator(
        "aten::__upsample_nearest(Tensor input, int? size = None, int? scale_factor = None) -> Tensor",
        upsample_nearest_op,
        aliasAnalysisFromSchema()),
    Operator(
        "aten::__upsample_nearest.size_list(Tensor input, int[]? size = None, int? scale_factor = None) -> Tensor",
        upsample_nearest_op,
        aliasAnalysisFromSchema()),

    Operator(
        "aten::__upsample(Tensor input, int? size = None, int? scale_factor = None, str mode = 'nearest', bool? align_corners = None) -> Tensor",
        upsample_op,
        aliasAnalysisFromSchema()),
    Operator(
        "aten::__upsample.size_list(Tensor input, int[]? size = None, int? scale_factor = None, str mode = 'nearest', bool? align_corners = None) -> Tensor",
        upsample_op,
        aliasAnalysisFromSchema()),

    Operator(
        "aten::__upsample_bilinear(Tensor input, int? size = None, int? scale_factor = None) -> Tensor",
        upsample_bilinear_op,
        aliasAnalysisFromSchema()),
    Operator(
        "aten::__upsample_bilinear.size_list(Tensor input, int[]? size = None, int? scale_factor = None) -> Tensor",
        upsample_bilinear_op,
        aliasAnalysisFromSchema()),
    Operator(
        "aten::__upsample_bilinear.scale_list(Tensor input, int? size = None, int[]? scale_factor = None) -> Tensor",
        upsample_bilinear_op,
        aliasAnalysisFromSchema()),
    Operator(
        "aten::__upsample_bilinear.size_list_scale_list(Tensor input, int[]? size = None, int[]? scale_factor = None) -> Tensor",
        upsample_bilinear_op,
        aliasAnalysisFromSchema()),

});

at::Tensor leaky_relu(const at::Tensor& tensor, double scalar) {
  return at::leaky_relu(tensor, scalar);
}
at::Tensor cat(const c10::List<at::Tensor>& tensors) {
  return at::cat(tensors.vec());
}

std::string get_first(const c10::List<c10::List<std::string>>& strings) {
  return strings.get(0).get(0);
}

static auto reg4 =
    torch::RegisterOperators()
        .op("_test::leaky_relu(Tensor self, float v=0.01) -> Tensor",
            &leaky_relu)
        .op("_test::cat(Tensor[] inputs) -> Tensor", &cat)
        .op("_test::get_first", &get_first);

} // namespace
} // namespace jit
} // namespace torch<|MERGE_RESOLUTION|>--- conflicted
+++ resolved
@@ -372,11 +372,7 @@
          },
          aliasAnalysisFromSchema())});
 
-<<<<<<< HEAD
-C10_UNUSED void hashValue(Stack* stack) {
-=======
 C10_UNUSED void hashValue(Stack& stack) {
->>>>>>> fe0f9d1d
   auto value = pop(stack);
   push(stack, value.hash());
 }
