--- conflicted
+++ resolved
@@ -1039,10 +1039,6 @@
     }
 
     Value* actual_return = emitExpr(stmt.expr(), type_hint);
-<<<<<<< HEAD
-    TypePtr actual_return_type = actual_return->type();
-=======
->>>>>>> 08e465c8
 
     // result type is annotated, every return must convert to that type
     if (declared_return_type) {
@@ -1651,7 +1647,7 @@
     }
 
     // Register outputs in each block
-    for (const std::string& x : mutated_variables) {
+    for (const auto& x : mutated_variables) {
       Value* tv;
       // NOLINTNEXTLINE(cppcoreguidelines-init-variables)
       Value* fv;
@@ -1810,10 +1806,12 @@
             }
             return t1->str() < t2->str();
           });
+
       auto new_end = std::unique(
           types.begin(),
           types.end(),
           [&](const TypePtr& t1, const TypePtr& t2) { return *t1 == *t2; });
+
       types.erase(new_end, types.end());
     };
 
@@ -1884,10 +1882,6 @@
 
       refinement = RefinementSet(true_refinements, false_refinements);
     }
-
-    TypePtr single_rhs = rhs_types.empty()
-        ? nullptr
-        : *unifyTypeList(rhs_types, nowhere, /*defult_to_union=*/true);
 
     bool is_statically_true =
         std::all_of(lhs_types.begin(), lhs_types.end(), [&](TypePtr lhs_type) {
@@ -1920,12 +1914,10 @@
           return true;
         });
 
-    // if (gathered.staticallyTrue(lhs_val->type())) {
     if (is_statically_true) {
       return CondValue(*graph, obj.range(), true, std::move(refinement));
     }
 
-    // if (gathered.staticallyFalse(lhs_val->type())) {
     if (is_statically_false) {
       return CondValue(*graph, obj.range(), false, std::move(refinement));
     }
