--- conflicted
+++ resolved
@@ -132,8 +132,8 @@
 bool isMutableTypeImpl(
     const TypePtr& type,
     std::unordered_map<TypePtr, AliasTypeSet>* mutable_type_cache) {
-  // check common cases to avoid recursively constructing type in
-  // mapTypeToAliasTypeSetPtrImpl
+  // Check common cases to avoid recursively constructing type in
+  // `mapTypeToAliasTypeSetPtrImpl`
   auto kind = type->kind();
   if (kind == TypeKind::TensorType || kind == TypeKind::ListType ||
       kind == TypeKind::ClassType || kind == TypeKind::DictType) {
@@ -145,7 +145,7 @@
 
 } // namespace
 
-// static isMutableType does not use cache of type -> mutable type equivalent
+// Static `isMutableType` does not use cache of type -> mutable type equivalent
 bool AliasDb::isMutableType(const TypePtr& type) {
   return isMutableTypeImpl(type, nullptr);
 }
@@ -154,7 +154,7 @@
   return isMutableType(v->type());
 }
 
-// makes use of type -> mutable cache
+// Make use of type -> mutable cache
 bool AliasDb::isMutableTypeInternal(const TypePtr& type) const {
   return isMutableTypeImpl(type, &mapped_mutable_types_);
 }
@@ -171,9 +171,9 @@
 
 AliasDb::~AliasDb() = default;
 
-// Structure used during analysis to keeps track of all writes at a high level.
-// When analysis is completed this will be used to construct a more efficient
-// WriteIndex.
+// Structure used during analysis to keep track of all writes at a high
+// level. When the analysis is completed, this will be used to construct
+// a more efficient WriteIndex
 struct AliasDb::WriteRegistry {
   void registerWrite(const Value* v, Node* n) {
     writes_[n].emplace_back(v);
@@ -211,7 +211,7 @@
   writeIndex_ = TWriteIndex();
   auto& writeIndex = *writeIndex_; // to make operator[] less ugly
 
-  // build the write index
+  // Build the write index
   for (const auto& write : writeRegistry_->writes_) {
     Node* node = write.first;
     const std::vector<const Value*> writtenValues = write.second;
@@ -248,7 +248,7 @@
   // out of sync (since we have no way of registering new writes)
   writeRegistry_ = nullptr;
 
-  // initialize the write cache
+  // Initialize the write cache
   buildWrittenToLocationsIndex();
   GRAPH_DEBUG(toString());
 }
@@ -365,10 +365,10 @@
 
 std::string AliasDb::getElementName(const Element* e) const {
   if (e->values.empty()) {
-    // not the most efficient way, but given the fact there are
+    // Not the most efficient way, but given the fact there are
     // not too many types and even fewer of them will end up in
-    // wildcardIndex_, we should be fine with a linear search
-    // each time we hit a wildcard leaf
+    // `wildcardIndex_`, we should be fine with a linear search
+    // each time we hit a Wildcard leaf
     for (const auto& ent : wildcardIndex_) {
       if (ent.second == e) {
         return std::string("WILDCARD for type ") + ent.first->str();
@@ -892,8 +892,7 @@
   TORCH_INTERNAL_ASSERT(blockOutputs.size() == node->outputs().size());
 
   // Run alias analysis on the loop body, iterating until the block output
-  // alias info converges.
-  // Copy node input aliases to block input
+  // alias info converges. Copy node input aliases to block input
   mapAliases(blockInputs, loopCarriedInputs);
 
   // Populate block output alias info by analyzing the body
@@ -1049,7 +1048,7 @@
   return false;
 }
 
-// List or dict or tuple: construct: create an aliasing element for the actual
+// List or dict or tuple construct: create an aliasing element for the actual
 // container, then mark all inputs as wildcards, since they've gone inside the
 // container. Then, add the wildcard sets of appropriate type to the contained
 // elements of the container.
@@ -1166,15 +1165,10 @@
     return;
   }
 
-<<<<<<< HEAD
   TORCH_INTERNAL_ASSERT(isContainerType(container->type()));
 
   auto inner_el = getOrCreateElement(inner);
   auto cont_el = getOrCreateElement(container);
-=======
-  auto elemEl = getOrCreateElement(elem);
-  auto contEl = getOrCreateElement(container);
->>>>>>> 65a048c4
 
   memoryDAGBuilder_->addToContainedElements(inner_el, cont_el);
 }
