#pragma once

#include <ATen/core/function_schema.h>
#include <ATen/core/ivalue.h>
#include <vector>

namespace torch {
namespace jit {
using Stack = std::vector<c10::IValue>;
enum OpCode : uint8_t;

namespace mobile {
struct Code;

class Function {
 public:
<<<<<<< HEAD
  using OperatorCacheType =
      std::unordered_map<c10::OperatorName, OperatorFunctionWithSchema>;

  Function(c10::QualifiedName name);
  bool run(Stack& stack) const;
=======
  TORCH_API Function(c10::QualifiedName name);
  TORCH_API bool run(Stack& stack) const;
>>>>>>> 85222c05
  c10::IValue operator()(Stack& stack) const;
  const std::string& name() const;
  TORCH_API const c10::QualifiedName& qualname() const;
  void append_instruction(OpCode op, int X, int N, int64_t dbg_handle = -1);
  bool append_operator(
      const std::string& name,
      const std::string& overload_name,
      const c10::optional<int>& num_specified_args,
      int64_t model_version); /* TODO: T90339189 deprecate all v3 when v3 models
                                are removed */
  void append_constant(const c10::IValue& constant);
  void append_type(const c10::TypePtr& type);

  void set_register_size(size_t size);

  int64_t get_debug_handle(size_t pc) const;
  const std::shared_ptr<Code> get_code() const;

  void setSchema(c10::FunctionSchema schema);
  const at::optional<c10::FunctionSchema>& getSchema() const;

  // Returns the debug handle corresponding to where the execution
  // is halted due to exception.
  // If no corresponding debug handle is found then -1 is returned.
  int64_t getExceptionDebugHandle() const;

 private:
  c10::QualifiedName name_;
  std::shared_ptr<Code> code_;
  at::optional<c10::FunctionSchema> schema_; // (byte-code version 4+)
};

} // namespace mobile
} // namespace jit
} // namespace torch<|MERGE_RESOLUTION|>--- conflicted
+++ resolved
@@ -14,16 +14,8 @@
 
 class Function {
  public:
-<<<<<<< HEAD
-  using OperatorCacheType =
-      std::unordered_map<c10::OperatorName, OperatorFunctionWithSchema>;
-
-  Function(c10::QualifiedName name);
-  bool run(Stack& stack) const;
-=======
   TORCH_API Function(c10::QualifiedName name);
   TORCH_API bool run(Stack& stack) const;
->>>>>>> 85222c05
   c10::IValue operator()(Stack& stack) const;
   const std::string& name() const;
   TORCH_API const c10::QualifiedName& qualname() const;
