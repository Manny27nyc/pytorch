#include <torch/csrc/autograd/autograd_not_implemented_fallback.h>

#include <c10/util/irange.h>

#include <ATen/core/dispatch/Dispatcher.h>
#include <ATen/core/ivalue.h>

#include <torch/csrc/autograd/autograd.h>
#include <torch/csrc/autograd/function.h>
#include <torch/csrc/autograd/functions/basic_ops.h>
#include <torch/csrc/autograd/functions/utils.h>
#include <torch/csrc/autograd/VariableTypeUtils.h>

#include <vector>

namespace torch { namespace autograd {

namespace {

template <typename F>
void _foreach_tensor(
    F fn,
    torch::jit::Stack* stack,
    size_t stack_start,
    size_t size) {
  // Enumerate over tensors in a stack, including ones in TensorLists
  int idx_tensor = 0;
  for (const auto idx_arg : c10::irange(size)) {
    auto& ivalue = (*stack)[stack_start + idx_arg];
    if (ivalue.isTensor()) {  // true for optional tensor that has value
      const auto& tensor = ivalue.toTensor();
      fn(idx_tensor, idx_arg, tensor);
      idx_tensor++;
    } else if (ivalue.isTensorList()) {
      for (const auto& iv : ivalue.toListRef()) {
        const auto& tensor = iv.toTensor();
        fn(idx_tensor, idx_arg, tensor);
        idx_tensor++;
      }
    }
  }
}

}

void autogradNotImplementedFallbackImpl(const c10::OperatorHandle& op, c10::DispatchKeySet dispatch_keys, torch::jit::Stack* stack) {
  // Mimics the logic of a VariableType NotImplemented kernel
  const auto& schema = op.schema();
  const auto& op_name = schema.operator_name().name;
  const auto& arguments = schema.arguments();
  const auto& returns = schema.returns();
  const auto num_arguments = arguments.size();
  const auto num_returns = returns.size();
  const auto stack_start = stack->size() - num_arguments;
  const bool grad_mode = GradMode::is_enabled();
  std::vector<const at::Tensor*> tensors_requiring_grad_on_stack;

  // Keep track of which outputs are output of in-place modification
  // so we can rebase_history if necessary
  std::vector<bool> is_inplace_output;
  std::vector<bool> is_aliased_output;
  is_inplace_output.reserve(num_returns);
  is_aliased_output.reserve(num_returns);

  for (const auto i : c10::irange(num_returns)) {
    const auto& alias_info = returns[i].alias_info();
    is_inplace_output.push_back(alias_info.has_value() && alias_info->isWrite());
    is_aliased_output.push_back(alias_info.has_value());

  }

  #ifndef NDEBUG
  int aliased_input_idx = -1;
  int aliased_output_idx = -1;
  for (const auto i : c10::irange(num_returns)) {
    const auto& alias_info = returns[i].alias_info();
    if (alias_info.has_value()) {
      TORCH_INTERNAL_ASSERT(aliased_output_idx == -1); // Assume only a single aliased output
      aliased_output_idx = i;
    }
  }
  for (const auto i : c10::irange(num_arguments)) {
    const auto& alias_info = arguments[i].alias_info();
    if (alias_info.has_value()) {
      TORCH_INTERNAL_ASSERT(aliased_input_idx == -1); // Assume only a single aliased input
      aliased_input_idx = i;
    }
  }
  #endif

  size_t num_tensor_inputs = 0;  // Only used for DEBUG-only checks

  _foreach_tensor([&](size_t _, size_t idx_arg, const at::Tensor& t) {
    if (grad_mode && t.requires_grad()) {
      tensors_requiring_grad_on_stack.push_back(&t);
    }
    num_tensor_inputs++;
    TORCH_CHECK_NOT_IMPLEMENTED(!isFwGradDefined(t), "Trying to use forward AD with ", op_name, " that does not support it.");
  }, stack, stack_start, num_arguments);

  const bool any_requires_grad = tensors_requiring_grad_on_stack.size() > 0;

  _foreach_tensor([&](size_t _, size_t i, const at::Tensor& t) {
    const auto& alias_info = arguments[i].alias_info();
    if (alias_info.has_value() && alias_info->isWrite()) {
      check_inplace(t, any_requires_grad);
    }
  }, stack, stack_start, num_arguments);

  std::shared_ptr<NotImplemented> grad_fn;
  if (any_requires_grad) {
    grad_fn = std::shared_ptr<NotImplemented>(new NotImplemented(op_name), deleteNode);
    grad_fn->set_next_edges(collect_next_edges(tensors_requiring_grad_on_stack));
  }

  #ifndef NDEBUG
  // See NOTE [ TensorImpl and Storage Pointer Sanity Checks ]
  auto stack_args_copy = std::vector<c10::IValue>(stack->begin() + stack_start, stack->end());
  std::vector<c10::intrusive_ptr<c10::TensorImpl>> impl_saved;
  impl_saved.reserve(num_tensor_inputs);
  std::vector<c10::optional<c10::Storage>> storage_saved;
  storage_saved.reserve(num_tensor_inputs);
  _foreach_tensor([&](size_t idx, size_t _, const at::Tensor& t) {
    storage_saved.push_back(t.has_storage() ? c10::optional<c10::Storage>(t.storage()) : c10::nullopt);
    impl_saved.push_back(t.getIntrusivePtr());
  }, &stack_args_copy, 0, num_arguments);
  #endif
<<<<<<< HEAD
   if (aliased_input_idx != -1 || is_inplace_output.size() > 0) {
=======
  if (aliased_input_idx != -1 || is_inplace_output.size() > 0) {
>>>>>>> 4dc46398
    at::AutoDispatchBelowAutograd guard;
    op.redispatchBoxed(dispatch_keys & c10::after_autograd_keyset, stack);
  } else {
    // If neither in-place nor view
    at::AutoDispatchBelowADInplaceOrView guard;
    op.redispatchBoxed(dispatch_keys & c10::after_autograd_keyset, stack);
  }
  #ifndef NDEBUG
  _foreach_tensor([&](size_t idx_tensor, size_t _, const at::Tensor& t) {
    if (storage_saved.at(idx_tensor).has_value())
      TORCH_INTERNAL_ASSERT(storage_saved.at(idx_tensor).value().is_alias_of(t.storage()));
    if (impl_saved.at(idx_tensor))
      TORCH_INTERNAL_ASSERT(impl_saved.at(idx_tensor) == t.getIntrusivePtr());
  }, &stack_args_copy, 0, num_arguments);
  _foreach_tensor([&](size_t idx_tensor, size_t idx_ret, const at::Tensor& t) {
    if (!is_inplace_output[idx_ret])
      TORCH_INTERNAL_ASSERT(t.use_count() <= 1);  // Okay to return undefined tensor
    if (!is_aliased_output[idx_ret] && t.has_storage())
      TORCH_INTERNAL_ASSERT(t.storage().use_count() == 1);
  }, stack, stack->size() - num_returns, num_returns);
  if (aliased_input_idx != -1 && aliased_output_idx != -1) {
    const c10::IValue& aliased_input_iv = stack_args_copy[aliased_input_idx];
    const c10::IValue& aliased_output_iv = (*stack)[stack->size() - num_returns + aliased_output_idx];
    // We do not support views embedded inside tensorlist
    TORCH_INTERNAL_ASSERT(aliased_input_iv.isTensor());
    TORCH_INTERNAL_ASSERT(aliased_output_iv.isTensor());
    const at::Tensor& aliased_input = aliased_input_iv.toTensor();
    const at::Tensor& aliased_output = aliased_input_iv.toTensor();
    if(is_aliased_output[aliased_input_idx] && aliased_input.has_storage())
      TORCH_INTERNAL_ASSERT(aliased_input.storage().is_alias_of(aliased_output.storage()));
  }
  #endif

  if (any_requires_grad) {
    _foreach_tensor([&](size_t idx_tensor, size_t idx_ret, const at::Tensor& t) {
      if (isDifferentiableType(t.scalar_type())) {
        if (is_inplace_output[idx_ret]) {
          // NOLINTNEXTLINE(cppcoreguidelines-pro-type-const-cast)
          rebase_history(const_cast<at::Tensor&>(t), grad_fn);
        } else {
          // NOLINTNEXTLINE(cppcoreguidelines-pro-type-const-cast)
          set_history(const_cast<at::Tensor&>(t), grad_fn);
        }
      }
    }, stack, stack->size() - num_returns, num_returns);
  }
}

torch::CppFunction autogradNotImplementedFallback() {
  return torch::CppFunction::makeFromBoxedFunction<&autogradNotImplementedFallbackImpl>();
}


  // [WIP]
void inplaceOrViewFallbackImpl(const c10::OperatorHandle& op, c10::DispatchKeySet dispatch_keys, torch::jit::Stack* stack) {
  const auto& schema = op.schema();
  const auto& op_name = schema.operator_name().name;
  const auto& arguments = schema.arguments();
  const auto& returns = schema.returns();
  const auto num_arguments = arguments.size();
  const auto num_returns = returns.size();
  const auto stack_start = stack->size() - num_arguments;
  const bool grad_mode = GradMode::is_enabled();
  std::vector<const at::Tensor*> tensors_to_increment_version_on_stack;
  const at::Tensor* aliased_input = nullptr;

  // There seems to be some recomputation here? Can we
  int64_t aliased_output_idx = -1;
  for (const auto i : c10::irange(num_returns)) {
    const auto& alias_info = returns[i].alias_info();
    // Is this the criteria for a view? What if we have alias, but the exact same tensor is returned (shouldn't this be caught by the)
    // what if we have an in-place op, that returns the input as-is. The output is aliased to the input
    if (alias_info.has_value() && !alias_info->isWrite()) {
      AT_ASSERT(aliased_output_idx == -1, "Expected a single output to be aliased, but observed at least 2 outputs with alias info");
      aliased_output_idx = i;
    }
  }

  for (const auto i : c10::irange(num_arguments)) {
    const auto& alias_info = arguments[i].alias_info();
    if (alias_info.has_value() && !alias_info->isWrite()) {
      AT_ASSERT(aliased_input == nullptr, "Expected a single input to be aliased, but observed at least 2 input with alias info");
      const c10::IValue& aliased_input_iv = (*stack)[stack_start + i];
      AT_ASSERT(aliased_input_iv.isTensor());
      const at::Tensor* aliased_input = &(aliased_input_iv.toTensor());;
    }
  }

  _foreach_tensor([&](size_t _, size_t i, const at::Tensor& t) {
    const auto& alias_info = arguments[i].alias_info();
    if (alias_info.has_value() && alias_info->isWrite()) {
      tensors_to_increment_version_on_stack.push_back(&t);
    }
  }, stack, stack_start, num_arguments);

  {
    at::AutoDispatchBelowADInplaceOrView guard;
    op.redispatchBoxed(dispatch_keys & c10::after_autograd_keyset, stack);
  }

  for (const auto i : c10::irange(tensors_to_increment_version_on_stack.size())) {
    increment_version(*tensors_to_increment_version_on_stack[i]);
  }
  if (aliased_output_idx != -1) {
    const c10::IValue& aliased_output_iv = (*stack)[stack->size() - num_returns + aliased_output_idx];
    AT_ASSERT(aliased_output_iv.isTensor()); // We do not support views embedded inside tensorlist
    const at::Tensor& aliased_output = aliased_output_iv.toTensor();
    auto result = as_view(
      /* base=*/*aliased_input,
      /* output=*/aliased_output,
      /* is_bw_differentiable=*/ true,
      /* is_fw_differentiable=*/ true,
      /* view_func=*/ nullptr, // What are the consequences of not providing this?
      /* creation_meta=*/ InferenceMode::is_enabled() ? CreationMeta::INFERENCE_MODE : (at::GradMode::is_enabled() ? CreationMeta::DEFAULT : CreationMeta::NO_GRAD_MODE));
  }
}

torch::CppFunction autogradInplaceOrViewFallback() {
  return torch::CppFunction::makeFromBoxedFunction<&inplaceOrViewFallbackImpl>();
}




}} // namespace torch::autograd<|MERGE_RESOLUTION|>--- conflicted
+++ resolved
@@ -125,11 +125,7 @@
     impl_saved.push_back(t.getIntrusivePtr());
   }, &stack_args_copy, 0, num_arguments);
   #endif
-<<<<<<< HEAD
-   if (aliased_input_idx != -1 || is_inplace_output.size() > 0) {
-=======
   if (aliased_input_idx != -1 || is_inplace_output.size() > 0) {
->>>>>>> 4dc46398
     at::AutoDispatchBelowAutograd guard;
     op.redispatchBoxed(dispatch_keys & c10::after_autograd_keyset, stack);
   } else {
