--- conflicted
+++ resolved
@@ -503,13 +503,10 @@
 
         out_vars, desc = torch.jit._flatten(tuple(example_outputs))
         torch._C._jit_pass_onnx_assign_output_shape(graph, out_vars, desc, _onnx_shape_inference)
-<<<<<<< HEAD
     else:
         flatten_args, _ = torch._C._jit_flatten(args)
         # make sure that the param dict and the graph match each other
         assert len(params) + len(flatten_args) == sum(1 for _ in graph.inputs())
-=======
->>>>>>> 50d7028b
 
     # NB: ONNX requires complete information about output types, which might be
     # erased by some optimizations, so we need to set it explicitly again.
