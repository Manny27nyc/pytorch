--- conflicted
+++ resolved
@@ -1,14 +1,11 @@
 from tools.codegen.api.autograd import *
 from tools.codegen.api.types import *
 from tools.codegen.code_template import CodeTemplate
-<<<<<<< HEAD
+from tools.codegen.context import with_native_function
 from tools.codegen.gen import FileManager
 from .gen_trace_type import (
     MANUAL_AUTOGRAD, type_wrapper_name, tie_return_values, get_return_value
 )
-=======
-from tools.codegen.context import with_native_function
->>>>>>> 5830ddfe
 
 
 # See NOTE [ Autograd View Variables ] in variable.h for details.
