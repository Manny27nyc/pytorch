--- conflicted
+++ resolved
@@ -51,34 +51,7 @@
             create_differentiability_info(defn, functions_by_signature, functions_by_schema, op_counter)
             for defn in definitions]
 
-<<<<<<< HEAD
-        # To keep it byte-for-byte compatible with the old codegen, we assign op names as a separate
-        # step. We only assign op names to those with differentiable args, and only append suffix to
-        # duplicated op names. This can be simplified if the first of the duplicates can be named
-        # 'XyzBackward' instead of 'XyzBackward0' or unconditionally append '0' to singletons.
-        op_names = create_op_names(infos)
-        res = [
-            DifferentiabilityInfo(
-                name=info.name,
-                func=info.func,
-                op=op_name,
-                derivatives=info.derivatives,
-                forward_derivatives=info.forward_derivatives,
-                all_saved_inputs=info.all_saved_inputs,
-                all_saved_outputs=info.all_saved_outputs,
-                available_named_gradients=info.available_named_gradients,
-                used_named_gradients=info.used_named_gradients,
-                args_with_derivatives=info.args_with_derivatives,
-                non_differentiable_arg_names=info.non_differentiable_arg_names,
-                output_differentiability=info.output_differentiability,
-                output_differentiability_conditions=info.output_differentiability_conditions,
-            )
-            for info, op_name in zip(infos, op_names)]
-
-        _GLOBAL_LOAD_DERIVATIVE_CACHE[key] = res
-=======
         _GLOBAL_LOAD_DERIVATIVE_CACHE[key] = infos
->>>>>>> 6d7712e7
 
     return _GLOBAL_LOAD_DERIVATIVE_CACHE[key]
 
