--- conflicted
+++ resolved
@@ -56,10 +56,7 @@
         )
     else:
         la = native.argument(a)
-<<<<<<< HEAD
-=======
         assert len(la) == 1, "Operators using the legacy signature in the dispatcher don't scatter TensorOptions."
->>>>>>> 69e152e6
         return DispatcherArgument(
             type=la[0].type,
             name=la[0].name,
@@ -70,11 +67,7 @@
     return cpp.name(func)
 
 def arguments(func: FunctionSchema) -> Tuple[DispatcherArgument, ...]:
-<<<<<<< HEAD
-    if local.use_c10_dispatcher() is UseC10Dispatcher.full:
-=======
     if local.use_c10_dispatcher().dispatcher_uses_new_style():
->>>>>>> 69e152e6
         return tuple(map(argument, itertools.chain(func.out_arguments, func.arguments, func.kwarg_only_arguments)))
     else:
         return tuple(
@@ -96,11 +89,7 @@
 ) -> Sequence[DispatcherExpr]:
     if isinstance(a, CppSingleArgumentPack):
         if isinstance(a.this.argument, TensorOptionsArguments):
-<<<<<<< HEAD
-            if local.use_c10_dispatcher() is UseC10Dispatcher.full:
-=======
             if local.use_c10_dispatcher().dispatcher_uses_new_style():
->>>>>>> 69e152e6
                 # Scatter
                 ta = a.this.argument
                 name = a.this.name
@@ -116,11 +105,7 @@
         elif isinstance(a.this.argument, Argument):
             if a.this.name == 'memory_format' and \
                     tensor_options is not None and \
-<<<<<<< HEAD
-                    local.use_c10_dispatcher() is UseC10Dispatcher.full:
-=======
                     local.use_c10_dispatcher().dispatcher_uses_new_style():
->>>>>>> 69e152e6
                 return [DispatcherExpr(
                     type=argument_type(a.this.argument),
                     expr=f'c10::impl::check_tensor_options_and_extract_memory_format({tensor_options.name}, {a.this.name})')
@@ -130,11 +115,7 @@
         else:
             assert_never(a.this.argument)
     elif isinstance(a, CppTensorOptionsArgumentPack):
-<<<<<<< HEAD
-        if local.use_c10_dispatcher() is UseC10Dispatcher.full:
-=======
         if local.use_c10_dispatcher().dispatcher_uses_new_style():
->>>>>>> 69e152e6
             # No-op
             return [
                 expr
